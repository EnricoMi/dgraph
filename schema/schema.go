--- conflicted
+++ resolved
@@ -557,11 +557,7 @@
 		// These type definitions are required for deleteUser and deleteGroup GraphQL API to work
 		// properly.
 		initialTypes = append(initialTypes, &pb.TypeUpdate{
-<<<<<<< HEAD
-			TypeName: x.NamespaceAttr(namespace, "User"),
-=======
-			TypeName: "dgraph.type.User",
->>>>>>> 222b35a1
+			TypeName: x.NamespaceAttr(namespace, "dgraph.type.User"),
 			Fields: []*pb.SchemaUpdate{
 				{
 					Predicate: x.NamespaceAttr(namespace, "dgraph.xid"),
@@ -578,11 +574,7 @@
 			},
 		},
 			&pb.TypeUpdate{
-<<<<<<< HEAD
-				TypeName: x.NamespaceAttr(namespace, "Group"),
-=======
-				TypeName: "dgraph.type.Group",
->>>>>>> 222b35a1
+				TypeName: x.NamespaceAttr(namespace, "dgraph.type.Group"),
 				Fields: []*pb.SchemaUpdate{
 					{
 						Predicate: x.NamespaceAttr(namespace, "dgraph.xid"),
@@ -595,11 +587,7 @@
 				},
 			},
 			&pb.TypeUpdate{
-<<<<<<< HEAD
-				TypeName: x.NamespaceAttr(namespace, "Rule"),
-=======
-				TypeName: "dgraph.type.Rule",
->>>>>>> 222b35a1
+				TypeName: x.NamespaceAttr(namespace, "dgraph.type.Rule"),
 				Fields: []*pb.SchemaUpdate{
 					{
 						Predicate: x.NamespaceAttr(namespace, "dgraph.rule.predicate"),
@@ -696,15 +684,9 @@
 
 // IsPreDefinedPredicateChanged returns true if the initial update for the pre-defined
 // predicate pred is different than the passed update.
-<<<<<<< HEAD
-func IsReservedPredicateChanged(pred string, namespace string, update *pb.SchemaUpdate) bool {
-	// Return false for non-reserved predicates.
-	if !x.IsReservedPredicate(x.ParseAttr(pred)) {
-=======
-func IsPreDefinedPredicateChanged(pred string, update *pb.SchemaUpdate) bool {
+func IsPreDefinedPredicateChanged(namespace string, pred string, update *pb.SchemaUpdate) bool {
 	// Return false for non-pre-defined predicates.
-	if !x.IsPreDefinedPredicate(pred) {
->>>>>>> 222b35a1
+	if !x.IsPreDefinedPredicate(x.ParseAttr(pred)) {
 		return false
 	}
 
