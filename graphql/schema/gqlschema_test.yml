invalid_schemas:
  -
    name: "More than 1 id field"
    input: |
      type P {
        id1: ID!
        id2: ID!
        id3: ID!
      }
    errlist: [
      {"message":"Fields id1, id2 and id3 are listed as IDs for type P, but a type can have only one ID field. Pick a single field as the ID for type P.", "locations":[{"line":2, "column":3}, {"line":3, "column":3}, {"line":4, "column":3}]},
    ]

  -
    name: "UID as a field name"
    input: |
      type P {
        uid: String
      }
    errlist: [
      {"message":"Type P; Field uid: uid is a reserved keyword and you cannot declare a field with this name.", "locations": [{"line":2, "column": 3}]},
    ]

  -
    name: "Query, Mutation in initial schema"
    input: |
      type Query {
        getAuthro(id: ID): Author!
      }
      type Mutation {
        getAuthro(id: ID): Author!
      }
    errlist: [
      {"message":"You don't need to define the GraphQL Query or Mutation types. Those are built automatically for you.", "locations":[{"line":1, "column":6}]},
      {"message":"You don't need to define the GraphQL Query or Mutation types. Those are built automatically for you.", "locations":[{"line":4, "column":6}]},
    ]

  -
    name: "No ID list of any kind"
    input: |
      type A {
        f: [ID]
      }
    errlist: [
      {"message": "Type A; Field f: ID lists are invalid.", "locations": [{"line":2, "column": 3}]}
    ]


  -
    name: "No nested list of any kind"
    input: |
      type A {
        f: [[String]]
      }
    errlist: [
      {"message": "Type A; Field f: Nested lists are invalid.", "locations": [{"line":2, "column": 3}]}
    ]

  -
    name: "There shoudnt be arguments on any field"
    input: |
      type T {
        f(a: Int): String
      }
    errlist: [
      {"message": "Type T; Field f: You can't give arguments to fields.", "locations": [{"line": 2, "column": 3}]}
    ]

  -
    name: "Enum indexes clash trigram and regexp"
    input: |
      type T {
        f: E @search(by: [trigram, regexp])
      }
      enum E {
        A
      }
    errlist: [
      {"message": "Type T; Field f: the argument to @search 'trigram' is the same as the index 'regexp' provided before and shouldn't be used together",
      "locations": [{"line": 2, "column": 9}]}
    ]

  -
    name: "Enum indexes clash hash and exact"
    input: |
      type T {
        f: E @search(by: [hash, exact])
      }
      enum E {
        A
      }
    errlist: [
      {"message": "Type T; Field f: the arguments 'hash' and 'exact' can't be used together as arguments to @search.", "locations": [{"line": 2, "column": 9}]}
    ]

  -
    name: "Reference type that is not in input schema"
    input: |
      type T {
          f: Author
      }
    errlist: [
      {"message": "Undefined type Author.", "locations": [{"line": 2, "column": 8}]}
    ]

  -
    name: "Unsupported definitions in initial schema"
    input: |
      scalar Int
      interface P {
        t: T!
      }
      union Q = R | S | T
      input U {
        x: X!
      }
    errlist: [
      {"message":"You can't add scalar definitions. Only type, interface and enums are allowed in initial schema.", "locations":[{"line":1, "column":8}]},
      {"message":"You can't add union definitions. Only type, interface and enums are allowed in initial schema.", "locations":[{"line":5, "column":7}]},
      {"message":"You can't add input_object definitions. Only type, interface and enums are allowed in initial schema.", "locations":[{"line":6, "column":7}]},
    ]

  -
    name: "Typename is reserved word"
    input: |
      type String {
        id: ID!
      }
    errlist: [
      {"message":"String is a reserved word, so you can't declare a type with this name. Pick a different name for the type.", "locations":[{"line":1, "column":6}]},
    ]

  -
    name: "More than 1 errors"
    input: |
      type X {
        i1: ID!
        i2: ID!
        i3: ID!
        l1: [X]!
        l2: [ID]
      }
    errlist: [
      {"message":"Fields i1, i2, i3 and l2 are listed as IDs for type X, but a type can have only one ID field. Pick a single field as the ID for type X.", "locations":[{"line":2, "column":3}, {"line":3, "column":3}, {"line":4, "column":3}, {"line":6, "column": 3}]},
      {"message": "Type X; Field l2: ID lists are invalid.", "locations": [{"line": 6, "column": 3}]}
    ]

  -
    name: "Union type in schema"
    input: |
      union U = R | S | T
    errlist: [
      {"message":"You can't add union definitions. Only type, interface and enums are allowed in initial schema.", "locations":[{"line":1, "column":7}]}
    ]

  -
    name: "Non linking inverse directive with correct field type"
    input: |
      type Post {
        author: Author! @hasInverse(field: "posts")
        likedBy: Author
      }
      type Author {
        posts: [Post!]! @hasInverse(field: likedBy)
      }
    errlist: [
      {"message": "Type Post; Field author: @hasInverse should be consistant. Post.author is the inverse of Author.posts, but Author.posts is the inverse of Post.likedBy.", "locations": [{"line": 2, "column": 20}]}
    ]

  -
    name: "Multiple hasInverse to one field"
    input: |
      type Post {
        author: Author! @hasInverse(field: "posts")
        likedBy: Author @hasInverse(field: "posts")
      }

      type Author {
        posts: [Post!]!
      }
    errlist: [
      {"message": "Type Post; Field likedBy: @hasInverse should be consistant. Post.likedBy is the inverse of Author.posts, but Author.posts is the inverse of Post.author.", "locations": [{"line": 3, "column": 20}]}
    ]

  -
    name: "Non linking inverse directives"
    input: |
      type X {
        f1: P @hasInverse(field: "f1")
        f2: String
      }
      type P {
        f1: X @hasInverse(field: "f2")
      }
    errlist: [
      {"message":"Type X; Field f1: @hasInverse should be consistant. X.f1 is the inverse of P.f1, but P.f1 is the inverse of X.f2.", "locations":[{"line":2, "column":10}]},
      {"message":"Type P; Field f1: @hasInverse is required to link the fields of same type, but the field f2 is of the type String instead of P. To link these make sure the fields are of the same type.", "locations":[{"line":6, "column":10}]},
    ]

  -
    name: "Inverse Directive on non object field"
    input: |
      type X {
        f1: String @hasInverse(field: "f1")
      }
    errlist: [
      {"message":"Type X; Field f1: Field f1 is of type String, but @hasInverse directive only applies to fields with object types.", "locations":[{"line":2, "column":3}]},
    ]

  -
    name: "Inverse Directive doesn't have field argument"
    input: |
      type X {
        f1: X @hasInverse
      }
    errlist: [
      {"message":"Type X; Field f1: @hasInverse directive doesn't have field argument.", "locations":[{"line":2, "column":10}]},
    ]

  -
    name: "hasInverse on non existing field"
    input: |
      type X {
        f1: [P!]! @hasInverse(field: "f2")
      }
      type P  {
        f1: String
      }
    errlist: [
      {"message":"Type X; Field f1: inverse field f2 doesn't exist for type P.", "locations":[{"line":2, "column":14}]},
    ]

  -
    name: "ID can't have the @search directive"
    input: |
      type X {
        id: ID! @search
      }
      type Y {
        id: ID! @search(by: [term])
      }
    errlist: [
      {"message": "Type X; Field id: has the @search directive but fields of type ID can't
          have the @search directive.",
      "locations":[{"line":2, "column":12}]},
      {"message": "Type Y; Field id: has the @search directive but the argument term doesn't
          apply to field type ID.  Search by term applies to fields of type String. Fields of type
          ID can't have the @search directive.",
      "locations":[{"line":5, "column":12}]}
      ]

  -
    name: "Search will error on type that can't have the @search"
    input: |
      type X {
        y: Y @search
      }
      type Y {
        y: String
      }
    errlist: [
      {"message": "Type X; Field y: has the @search directive but fields of type Y
          can't have the @search directive.",
      "locations":[{"line":2, "column":9}]}
      ]

  -
    name: "Search (with arg) will error that can't have the @search"
    input: |
      type X {
        y: Y @search(by: [term])
      }
      type Y {
        y: String
      }
    errlist: [
      {"message": "Type X; Field y: has the @search directive but the argument term doesn't
          apply to field type Y.  Search by term applies to fields of type String. Fields of
          type Y can't have the @search directive.",
      "locations":[{"line":2, "column":9}]}
      ]

  -
    name: "Search with wrong arg with error on default search type"
    input: |
      type X {
        y: Int @search(by: [term])
      }
    errlist: [
      {"message": "Type X; Field y: has the @search directive but the argument term doesn't
          apply to field type Int.  Search by term applies to fields of type String. Fields of
          type Int are searchable by just @search.",
      "locations":[{"line":2, "column":11}]}
      ]

  -
    name: "Search with wrong arg with error on search type"
    input: |
      type X {
        y: String @search(by: [day])
      }
    errlist: [
      {"message": "Type X; Field y: has the @search directive but the argument day doesn't
          apply to field type String.  Search by day applies to fields of type DateTime. Fields
          of type String can have @search by exact, fulltext, hash, regexp, term and trigram.",
      "locations":[{"line":2, "column":14}]}
      ]

  -
    name: "Search with wrong arg for the index"
    input: |
      type X {
        y: String @search(by: [hash, hour])
      }
    errlist: [
      {"message": "Type X; Field y: has the @search directive but the argument hour doesn't
          apply to field type String.  Search by hour applies to fields of type DateTime. Fields
          of type String can have @search by exact, fulltext, hash, regexp, term and trigram.",
      "locations":[{"line":2, "column":14}]}
      ]

  -
    name: "Search without []"
    input: |
      type X {
        y: String @search(by: hash)
      }
    errlist: [
      {"message": "Type X; Field y: the @search directive requires a list argument,
          like @search(by: [hash])",
      "locations":[{"line":2, "column":14}]}
      ]

  -
    name: "Search doesn't allow hash and exact together"
    input: |
      type X {
        y: String @search(by: [hash, exact])
      }
    errlist: [
      {"message": "Type X; Field y: the arguments 'hash' and 'exact' can't be
          used together as arguments to @search.",
      "locations":[{"line":2, "column":14}]}
      ]

  -
    name: "Search with multiple datetime index"
    input: |
      type X {
        y: DateTime @search(by: [hour, month])
      }
    errlist: [
      {"message": "Type X; Field y: has the search directive on DateTime. DateTime
           allows only one argument for @search.",
      "locations":[{"line":2, "column":16}]}
      ]

  -
    name: "Search doesn't allow trigram and regexp together"
    input: |
      type X {
        y: String @search(by: [trigram, regexp])
      }
    errlist: [
      {"message": "Type X; Field y: the argument to @search 'trigram' is the same as
          the index 'regexp' provided before and shouldn't be used together",
      "locations":[{"line":2, "column":14}]}
      ]

  -
    name: "Search doesn't accept bogus args"
    input: |
      type X {
        y: String @search(by: [bogus])
      }
    errlist: [
      {"message": "Type X; Field y: the argument to @search bogus isn't valid.Fields of type
          String can have @search by exact, fulltext, hash, regexp, term and trigram.",
      "locations":[{"line":2, "column":14}]}
      ]

  -
    name: "Type implements an interface which wasn't defined"
    input: |
      type X implements Y {
        y: String
      }
    errlist: [
      {"message": Undefined type "Y".,
      "locations":[{"line":1, "column":6}]}
      ]

  -
    name: "Type implements an interface with the field definition repeated"
    input: |
      interface Y {
        id: ID
      }
      type X implements Y {
        id: ID
        y: String
      }
    errlist: [
      {"message": "Field X.id can only be defined once.",
      "locations":[{"line":5, "column":3}]}
      ]

  -
    name: "Type implements an interface with the field name repeated but different type"
    input: |
      interface Y {
        id: ID
      }
      type X implements Y {
        id: String
        y: String
      }
    errlist: [
      {"message": "Field X.id can only be defined once.",
      "locations":[{"line":5, "column":3}]}
      ]

  -
    name: "Type implements an interface with no field of its own"
    input: |
      interface Y {
        id: ID
      }
      type X implements Y {
      }
    errlist: [
      {"message": "expected at least one definition, found }",
      "locations":[{"line":5, "column":1}]}
      ]

  -
    name: "Type implements from two interfaces where both have ID"
    input: |
      interface X {
        id: ID
      }
      interface Y {
        id: ID
      }
      type Z implements X & Y {
        name: String
      }
    errlist: [
      {"message": "Field Z.id can only be defined once.",
      "locations":[{"line":2, "column":3}]}
      ]

  -
    name: "List of Boolean is not allowed"
    input: |
      type X {
        q: [Boolean]
      }
    errlist: [
      {"message": "Type X; Field q: Boolean lists are invalid.",
      "locations":[{"line":2, "column":3}]}
      ]

  -
    name: "ID field can't have @dgraph directive"
    input: |
      type X {
        id: ID @dgraph(pred: "X.id")
        name: String
      }
    errlist: [
      {"message": "Type X; Field id: has the @dgraph directive but fields of type ID can't
          have the @dgraph directive.",
      "locations":[{"line":2, "column":11}]}
    ]

  -
    name: "Field with @id directive has wrong type"
    input: |
      type X {
        f1: [String] @id
      }
    errlist: [
      {"message": "Type X; Field f1: with @id directive must be of type String!, not [String]",
      "locations":[{"line":2, "column":17}]}
      ]

  -
    name: "Field with @id directive should be mandatory"
    input: |
      type X {
        f1: String @id
      }
    errlist: [
      {"message": "Type X; Field f1: with @id directive must be of type String!, not String",
      "locations":[{"line":2, "column":15}]}
      ]

  -
    name: "Field with multiple @id directives should not be allowed"
    input: |
      type X {
        f1: String! @id
        f2: String! @id
      }
    errlist: [
      {"message": "Type X: fields f1 and f2 have the @id directive, but a type can
        have only one field with @id. Pick a single field with @id for type X.",
      "locations":[{"line":2, "column":3},{"line":3, "column":3}]}
      ]

  -
    name: "Dgraph directive with wrong argument produces an error"
    input: |
      type X {
        f1: String! @dgraph(type: "f1")
      }
    errlist: [
      {"message": "Type X; Field f1: pred argument for @dgraph directive should
      not be empty.",
      "locations":[{"line":2, "column":16}]}
      ]

  -
    name: "Dgraph directive with no argument on field produces an error"
    input: |
      type X {
        f1: String! @dgraph
      }
    errlist: [
      {"message": "Type X; Field f1: pred argument for @dgraph directive should
      not be empty.",
      "locations":[{"line":2, "column":16}]}
      ]

  -
    name: "Dgraph directive with wrong argument type on field produces an error"
    input: |
      type X {
        f1: String! @dgraph(pred: 2)
      }
    errlist: [
      {"message": "Type X; Field f1: pred argument for @dgraph directive should
      of type String.",
      "locations":[{"line":2, "column":16}]}
      ]

  -
    name: "Dgraph directive with wrong argument on type produces an error"
    input: |
      type X @dgraph(pred: "X") {
        f1: String!
      }
    errlist: [
      {"message": "Type X; type argument for @dgraph directive should not be empty.",
      "locations":[{"line":1, "column":9}]}
    ]

  -
    name: "Dgraph directive with no argument on type produces an error"
    input: |
      type X @dgraph {
        f1: String!
      }
    errlist: [
      {"message": "Type X; type argument for @dgraph directive should not be empty.",
      "locations":[{"line":1, "column":9}]}
    ]

  -
    name: "Dgraph directive with wrong argument type on type produces an error"
    input: |
      type X @dgraph(type: 2) {
        f1: String!
      }
    errlist: [
      {"message": "Type X; type argument for @dgraph directive should of type String.",
      "locations":[{"line":1, "column":9}]}
    ]

  -
    name: "Dgraph directive with reverse pred argument on scalar field produces an error"
    input: |
      type X {
        f1: String! @dgraph(pred:"~movie")
        f2: String! @dgraph(pred:"<~movie>")
      }
    errlist: [
      {"message": "Type X; Field f1 is of type String, but reverse predicate in @dgraph directive
      only applies to fields with object types.",
      "locations":[{"line":2, "column":3}]},
      {"message": "Type X; Field f2 is of type String, but reverse predicate in @dgraph directive
      only applies to fields with object types.",
      "locations":[{"line":3, "column":3}]}
    ]

  -
    name: "Dgraph directive with reverse pred argument on field without a corresponding reverse field is an error"
    input: |
      type Y {
        g1: String!
      }

      type X {
        f1: [Y!] @dgraph(pred:"~movie")
      }
    errlist: [
      {"message": "Type X; Field f1: pred argument: ~movie is not supported as forward edge doesn't exist for type Y.",
      "locations":[{"line":6, "column":13}]}
    ]

  -
    name: "Dgraph directive with reverse pred argument along with hasInverse produces an error"
    input: |
      type X {
        f1: [Y] @dgraph(pred: "f1")
      }
      type Y {
        f1: [X] @dgraph(pred: "~f1") @hasInverse(field: "f1")
      }
    errlist: [
      {"message": "Type Y; Field f1: @hasInverse directive is not allowed when pred argument in
      @dgraph directive starts with a ~.",
      "locations":[{"line":5, "column":12}]}
    ]

  -
    name: "Dgraph directive with reverse pred argument along with hasInverse in forward direction
      produces an error"
    input: |
      type X {
        f1: [Y] @dgraph(pred: "f1") @hasInverse(field: "f1")
      }
      type Y {
        f1: [X] @dgraph(pred: "~f1")
      }
    errlist: [
      {"message": "Type Y; Field f1: @hasInverse directive is not allowed when pred argument in
      @dgraph directive starts with a ~.",
      "locations":[{"line":5, "column":12}]}
    ]

  -
    name: "Dgraph directive with reverse pred argument matching with wrong type produces an error"
    input: |
      type Z {
        f1: String!
      }
      type X {
        f1: [Z] @dgraph(pred: "f1")
      }
      type Y {
        f1: [X] @dgraph(pred: "~f1")
      }
    errlist: [
      {"message": "Type X; Field f1: should be of type Y to be compatible with @dgraph reverse
      directive but is of type Z.",
      "locations":[{"line":5, "column":12}]}
    ]

  -
    name: "Field with a dgraph directive with reverse pred argument should be a list"
    input: |
      type X {
        f1: [Y] @dgraph(pred: "f1")
      }
      type Y {
        f1: X @dgraph(pred: "~f1")
      }
    errlist: [
      {"message": "Type Y; Field f1: with a dgraph directive that starts with ~ should be of type
      list.",
      "locations":[{"line":5, "column":10}]}
    ]


  -
    name: "Empty field in secret directive"
    input: |
      type X @secret(field:""){
        f1: String!
      }
    errlist: [
      {"message": "Type X; Argument \"field\" of secret directive is empty",
      "locations":[{"line":1, "column":6}]},
    ]

  -
    name: "Multiple secret directive"
    input: |
      type X @secret(field:"password") @secret(field: "psss"){
        f1: String!
      }
    errlist: [
      {"message": "Type X; has more than one secret fields password,psss",
      "locations":[{"line":1, "column":6}]},
    ]

  -
    name: "Conflicting secret directive and field"
    input: |
      type X @secret(field:"f1"){
        f1: String!
      }
    errlist: [
      {"message": "Type X; has a secret directive and field of the same name f1",
      "locations":[{"line":1, "column":6}]},
    ]

  -
<<<<<<< HEAD
    name: "Invalid comparison operator for authorization RBAC rule."
    input: |
      type User @auth(
          add: { rule: "$X-MyApp-Role: { ne: ADD-BOT }" },
      ){
          username: String! @id
      }
    errlist: [
    {"message": "X-MyApp-Role has no operation attached",},
    ]

  - name: "Adding authorization rule for non-existent predicate in rbac."
    input: |
      type User @auth(
          add: { rule: "isPublic {eq: true}" },
      ){
          username: String! @id
      }
    errlist: [
    {"message": "isPublic has no operation attached",},
=======
    name: "@dgraph(pred: ...) validation"
    input: |
      interface V {
        f1: String @dgraph(pred: "ff1")
      }
      interface W @secret(field: "f", pred: "pwd") {
        f2: String! @dgraph(pred: "name")
        f3: [Float] @dgraph(pred: "val")
        f4: String @dgraph(pred: "ff4")
        f5: String @dgraph(pred: "ff1")
      }
      type X implements V & W {
        f6: Y @dgraph(pred: "link")
        f7: String! @dgraph(pred: "ff7") @id
        f8: String
        f9: String @dgraph(pred: "ff4")
      }
      type Y {
        f2: Int @dgraph(pred: "name")
        f3: Float @dgraph(pred: "val")
        f6: X @dgraph(pred: "link")
        f7: String @dgraph(pred: "ff7")
        f8: Int @dgraph(pred: "X.f8")
        f10: String @dgraph(pred: "pwd")
      }
    errlist: [
    {"message": "Type X; implements interfaces [V W], all of which have fields with @dgraph predicate: ff1. These fields must use different Dgraph predicates.",
     "locations":[{"line":10, "column":6}]},
    {"message": "Type X; Field f9: has the @dgraph directive, which conflicts with interface W; field f4, that this type implements. These fields must use different Dgraph predicates.",
     "locations":[{"line":14, "column":3}]},
    {"message": "Type Y; Field f2: has type Int, which is different to type W; field f2, which has the same @dgraph directive but type String. These fields must have either the same GraphQL types, or use different Dgraph predicates.",
     "locations":[{"line":17, "column":3}]},
    {"message": "Type Y; Field f3: has type Float, which is different to type W; field f3, which has the same @dgraph directive but type [Float]. These fields must have either the same GraphQL types, or use different Dgraph predicates.",
     "locations":[{"line":18, "column":3}]},
    {"message": "Type Y; Field f6: has type X, which is different to type X; field f6, which has the same @dgraph directive but type Y. These fields must have either the same GraphQL types, or use different Dgraph predicates.",
     "locations":[{"line":19, "column":3}]},
    {"message": "Type Y; Field f7: doesn't have @id directive, which conflicts with type X; field f7, which has the same @dgraph directive along with @id directive. Both these fields must either use @id directive, or use different Dgraph predicates.",
     "locations":[{"line":20, "column":3}]},
    {"message": "Type Y; Field f8: has type Int, which is different to type X; field f8, which has the same @dgraph directive but type String. These fields must have either the same GraphQL types, or use different Dgraph predicates.",
     "locations":[{"line":21, "column":3}]},
    {"message": "Type Y; Field f10: has the @dgraph predicate, but that conflicts with type W @secret directive on the same predicate. @secret predicates are stored encrypted and so the same predicate can't be used as a String.",
     "locations":[{"line":22, "column":3}]},
>>>>>>> 28d36491
    ]

  - name: "Adding authorization rule for non-existent predicate in query."
    input: |
      type User @auth(
          add: { rule: "xyz (filter: { username: { eq: $X-MyApp-User } })" },
      ){
          username: String! @id
      }
    errlist: [
    {"message": "xyz has no operation attached",},
    ]

valid_schemas:
  -
    name: "hasInverse directive on singleton"
    input: |
      type X {
        f1: Y @hasInverse(field: "f1")
      }
      type Y {
        f1: X @hasInverse(field: "f1")
      }

  -
    name: "hasInverse directive on list type 1"
    input: |
      type X {
        f1: [Y] @hasInverse(field: "f1")
      }
      type Y {
        f1: X @hasInverse(field: "f1")
      }

  -
    name: "hasInverse directive from list type"
    input: |
      type Post {
        postId: ID!
        author: Author!
      }

      type Author {
        posts: [Post!]! @hasInverse(field: "author")
      }
  -
    name: "hasInverse directive to list type"
    input: |
      type Post {
        postId: ID!
        author: Author! @hasInverse(field: "posts")
      }

      type Author {
        posts: [Post!]!
      }

  -
    name: "hasInverse directive on list type 2"
    input: |
      type X {
        f1: [Y] @hasInverse(field: "f1")
      }
      type Y {
        f1: [X] @hasInverse(field: "f1")
      }

  -
    name: "Correct search types"
    input: |
      type X {
        int1: Int @search
        int2: Int @search(by: [int])
        int3: Int @search(by: [])
        float1: Float @search
        float2: Float @search(by: [float])
        float3: Float @search(by: [])
        bool1: Boolean @search
        bool2: Boolean @search(by: [bool])
        bool3: Boolean @search(by: [])
        str: String @search
        str2: String @search(by: [])
        strHash: String @search(by: [hash])
        strExact: String @search(by: [exact])
        strTerm: String @search(by: [term])
        strFulltext: String @search(by: [fulltext])
        strTrigram: String @search(by: [trigram])
        strRegexp: String @search(by: [regexp])
        strRegexpFulltext: String @search(by: [regexp, fulltext])
        strMultipleIndex: String @search(by: [trigram, hash, term, fulltext])
        dt: DateTime @search
        dt2: DateTime @search(by: [])
        dtYear: DateTime @search(by: [year])
        dtMonth: DateTime @search(by: [month])
        dtDay: DateTime @search(by: [day])
        dtHour: DateTime @search(by: [hour])
        enumFld: E @search
        req: String! @search(by: [term])
        list: [Int] @search
        reqList: [DateTime!]! @search
      }
      enum E {
        A
      }

  -
    name: "dgraph directive with correct reverse field works"
    input: |
      type X {
        f1: [Y] @dgraph(pred: "~f1")
      }
      type Y {
        f1: [X] @dgraph(pred: "f1")
      }

  -
    name: "@dgraph predicate type validation gives no errors with non-null variations"
    input: |
      type X {
        f1: String @dgraph(pred: "f1")
        f2: [String] @dgraph(pred: "f2")
        f3: [String!] @dgraph(pred: "f3")
        f4: [String]! @dgraph(pred: "f4")
        f5: String
      }
      type Y {
        f1: String! @dgraph(pred: "f1")
        f2: [String!] @dgraph(pred: "f2")
        f3: [String]! @dgraph(pred: "f3")
        f4: [String!]! @dgraph(pred: "f4")
        f5: String @dgraph(pred: "X.f5")
      }<|MERGE_RESOLUTION|>--- conflicted
+++ resolved
@@ -708,7 +708,6 @@
     ]
 
   -
-<<<<<<< HEAD
     name: "Invalid comparison operator for authorization RBAC rule."
     input: |
       type User @auth(
@@ -729,8 +728,8 @@
       }
     errlist: [
     {"message": "isPublic has no operation attached",},
-=======
-    name: "@dgraph(pred: ...) validation"
+
+  - name: "@dgraph(pred: ...) validation"
     input: |
       interface V {
         f1: String @dgraph(pred: "ff1")
@@ -772,7 +771,6 @@
      "locations":[{"line":21, "column":3}]},
     {"message": "Type Y; Field f10: has the @dgraph predicate, but that conflicts with type W @secret directive on the same predicate. @secret predicates are stored encrypted and so the same predicate can't be used as a String.",
      "locations":[{"line":22, "column":3}]},
->>>>>>> 28d36491
     ]
 
   - name: "Adding authorization rule for non-existent predicate in query."
