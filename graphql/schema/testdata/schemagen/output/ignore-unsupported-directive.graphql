#######################
# Input Schema
#######################

enum Role {
	Admin
	User
}

type Product {
	id: ID!
	price: Float! @search
	name: String! @search @dgraph(pred: "p")
	name2: String! @search @dgraph(pred: "p")
}

#######################
# Extended Definitions
#######################

scalar DateTime

enum DgraphIndex {
	int
	float
	bool
	hash
	exact
	term
	fulltext
	trigram
	regexp
	year
	month
	day
	hour
}

<<<<<<< HEAD

=======
>>>>>>> 28d36491
input AuthRule {
	and: [AuthRule]
	or: [AuthRule]
	not: AuthRule
	rule: String
}

<<<<<<< HEAD

=======
>>>>>>> 28d36491
directive @hasInverse(field: String!) on FIELD_DEFINITION
directive @search(by: [DgraphIndex!]) on FIELD_DEFINITION
directive @dgraph(type: String, pred: String) on OBJECT | INTERFACE | FIELD_DEFINITION
directive @id on FIELD_DEFINITION
directive @secret(field: String!, pred: String) on OBJECT | INTERFACE
directive @auth(
	query: AuthRule, 
	add: AuthRule, 
	update: AuthRule, 
	delete:AuthRule) on OBJECT | FIELD_DEFINITION

directive @auth(query: AuthRule, add: AuthRule, update: AuthRule, delete:AuthRule) on OBJECT

input IntFilter {
	eq: Int
	le: Int
	lt: Int
	ge: Int
	gt: Int
}

input FloatFilter {
	eq: Float
	le: Float
	lt: Float
	ge: Float
	gt: Float
}

input DateTimeFilter {
	eq: DateTime
	le: DateTime
	lt: DateTime
	ge: DateTime
	gt: DateTime
}

input StringTermFilter {
	allofterms: String
	anyofterms: String
}

input StringRegExpFilter {
	regexp: String
}

input StringFullTextFilter {
	alloftext: String
	anyoftext: String
}

input StringExactFilter {
	eq: String
	le: String
	lt: String
	ge: String
	gt: String
}

input StringHashFilter {
	eq: String
}

#######################
# Generated Types
#######################

type AddProductPayload {
	product(filter: ProductFilter, order: ProductOrder, first: Int, offset: Int): [Product]
	numUids: Int
}

type DeleteProductPayload {
	msg: String
	numUids: Int
}

type UpdateProductPayload {
	product(filter: ProductFilter, order: ProductOrder, first: Int, offset: Int): [Product]
	numUids: Int
}

#######################
# Generated Enums
#######################

enum ProductOrderable {
	price
	name
	name2
}

#######################
# Generated Inputs
#######################

input AddProductInput {
	price: Float!
	name: String!
	name2: String!
}

input ProductFilter {
	id: [ID!]
	price: FloatFilter
	name: StringTermFilter
	name2: StringTermFilter
	and: ProductFilter
	or: ProductFilter
	not: ProductFilter
}

input ProductOrder {
	asc: ProductOrderable
	desc: ProductOrderable
	then: ProductOrder
}

input ProductPatch {
	price: Float
	name: String
	name2: String
}

input ProductRef {
	id: ID
	price: Float
	name: String
	name2: String
}

input UpdateProductInput {
	filter: ProductFilter!
	set: ProductPatch
	remove: ProductPatch
}

#######################
# Generated Query
#######################

type Query {
	getProduct(id: ID!): Product
	queryProduct(filter: ProductFilter, order: ProductOrder, first: Int, offset: Int): [Product]
}

#######################
# Generated Mutations
#######################

type Mutation {
	addProduct(input: [AddProductInput!]!): AddProductPayload
	updateProduct(input: UpdateProductInput!): UpdateProductPayload
	deleteProduct(filter: ProductFilter!): DeleteProductPayload
}<|MERGE_RESOLUTION|>--- conflicted
+++ resolved
@@ -1,208 +1,7 @@
-#######################
-# Input Schema
-#######################
-
-enum Role {
-	Admin
-	User
-}
-
-type Product {
-	id: ID!
-	price: Float! @search
-	name: String! @search @dgraph(pred: "p")
-	name2: String! @search @dgraph(pred: "p")
-}
-
-#######################
-# Extended Definitions
-#######################
-
-scalar DateTime
-
-enum DgraphIndex {
-	int
-	float
-	bool
-	hash
-	exact
-	term
-	fulltext
-	trigram
-	regexp
-	year
-	month
-	day
-	hour
-}
-
-<<<<<<< HEAD
-
-=======
->>>>>>> 28d36491
-input AuthRule {
-	and: [AuthRule]
-	or: [AuthRule]
-	not: AuthRule
-	rule: String
-}
-
-<<<<<<< HEAD
-
-=======
->>>>>>> 28d36491
-directive @hasInverse(field: String!) on FIELD_DEFINITION
-directive @search(by: [DgraphIndex!]) on FIELD_DEFINITION
-directive @dgraph(type: String, pred: String) on OBJECT | INTERFACE | FIELD_DEFINITION
-directive @id on FIELD_DEFINITION
-directive @secret(field: String!, pred: String) on OBJECT | INTERFACE
-directive @auth(
-	query: AuthRule, 
-	add: AuthRule, 
-	update: AuthRule, 
-	delete:AuthRule) on OBJECT | FIELD_DEFINITION
-
-directive @auth(query: AuthRule, add: AuthRule, update: AuthRule, delete:AuthRule) on OBJECT
-
-input IntFilter {
-	eq: Int
-	le: Int
-	lt: Int
-	ge: Int
-	gt: Int
-}
-
-input FloatFilter {
-	eq: Float
-	le: Float
-	lt: Float
-	ge: Float
-	gt: Float
-}
-
-input DateTimeFilter {
-	eq: DateTime
-	le: DateTime
-	lt: DateTime
-	ge: DateTime
-	gt: DateTime
-}
-
-input StringTermFilter {
-	allofterms: String
-	anyofterms: String
-}
-
-input StringRegExpFilter {
-	regexp: String
-}
-
-input StringFullTextFilter {
-	alloftext: String
-	anyoftext: String
-}
-
-input StringExactFilter {
-	eq: String
-	le: String
-	lt: String
-	ge: String
-	gt: String
-}
-
-input StringHashFilter {
-	eq: String
-}
-
-#######################
-# Generated Types
-#######################
-
-type AddProductPayload {
-	product(filter: ProductFilter, order: ProductOrder, first: Int, offset: Int): [Product]
-	numUids: Int
-}
-
-type DeleteProductPayload {
-	msg: String
-	numUids: Int
-}
-
-type UpdateProductPayload {
-	product(filter: ProductFilter, order: ProductOrder, first: Int, offset: Int): [Product]
-	numUids: Int
-}
-
-#######################
-# Generated Enums
-#######################
-
-enum ProductOrderable {
-	price
-	name
-	name2
-}
-
-#######################
-# Generated Inputs
-#######################
-
-input AddProductInput {
-	price: Float!
-	name: String!
-	name2: String!
-}
-
-input ProductFilter {
-	id: [ID!]
-	price: FloatFilter
-	name: StringTermFilter
-	name2: StringTermFilter
-	and: ProductFilter
-	or: ProductFilter
-	not: ProductFilter
-}
-
-input ProductOrder {
-	asc: ProductOrderable
-	desc: ProductOrderable
-	then: ProductOrder
-}
-
-input ProductPatch {
-	price: Float
-	name: String
-	name2: String
-}
-
-input ProductRef {
-	id: ID
-	price: Float
-	name: String
-	name2: String
-}
-
-input UpdateProductInput {
-	filter: ProductFilter!
-	set: ProductPatch
-	remove: ProductPatch
-}
-
-#######################
-# Generated Query
-#######################
-
-type Query {
-	getProduct(id: ID!): Product
-	queryProduct(filter: ProductFilter, order: ProductOrder, first: Int, offset: Int): [Product]
-}
-
-#######################
-# Generated Mutations
-#######################
-
-type Mutation {
-	addProduct(input: [AddProductInput!]!): AddProductPayload
-	updateProduct(input: UpdateProductInput!): UpdateProductPayload
-	deleteProduct(filter: ProductFilter!): DeleteProductPayload
-}+--- FAIL: TestSchemaString (0.00s)
+    --- FAIL: TestSchemaString/ignore-unsupported-directive.graphql (0.00s)
+        schemagen_test.go:84: 
+            	Error Trace:	schemagen_test.go:84
+            	Error:      	Received unexpected error:
+            	            	input:38: Cannot redeclare directive auth.
+            	Test:       	TestSchemaString/ignore-unsupported-directive.graphql