--- conflicted
+++ resolved
@@ -1,280 +1,7 @@
-#######################
-# Input Schema
-#######################
-
-interface Character {
-	id: ID!
-	name: String! @search(by: [exact])
-	friends(filter: CharacterFilter, order: CharacterOrder, first: Int, offset: Int): [Character]
-}
-
-interface Employee {
-	employeeId: String!
-	title: String!
-}
-
-type Human implements Character & Employee {
-	employeeId: String!
-	title: String!
-	id: ID!
-	name: String! @search(by: [exact])
-	friends(filter: CharacterFilter, order: CharacterOrder, first: Int, offset: Int): [Character]
-	totalCredits: Int
-}
-
-#######################
-# Extended Definitions
-#######################
-
-scalar DateTime
-
-enum DgraphIndex {
-	int
-	float
-	bool
-	hash
-	exact
-	term
-	fulltext
-	trigram
-	regexp
-	year
-	month
-	day
-	hour
-}
-
-<<<<<<< HEAD
-
-=======
->>>>>>> 28d36491
-input AuthRule {
-	and: [AuthRule]
-	or: [AuthRule]
-	not: AuthRule
-	rule: String
-}
-
-<<<<<<< HEAD
-
-=======
->>>>>>> 28d36491
-directive @hasInverse(field: String!) on FIELD_DEFINITION
-directive @search(by: [DgraphIndex!]) on FIELD_DEFINITION
-directive @dgraph(type: String, pred: String) on OBJECT | INTERFACE | FIELD_DEFINITION
-directive @id on FIELD_DEFINITION
-directive @secret(field: String!, pred: String) on OBJECT | INTERFACE
-directive @auth(
-	query: AuthRule, 
-	add: AuthRule, 
-	update: AuthRule, 
-	delete:AuthRule) on OBJECT | FIELD_DEFINITION
-
-directive @auth(query: AuthRule, add: AuthRule, update: AuthRule, delete:AuthRule) on OBJECT
-
-input IntFilter {
-	eq: Int
-	le: Int
-	lt: Int
-	ge: Int
-	gt: Int
-}
-
-input FloatFilter {
-	eq: Float
-	le: Float
-	lt: Float
-	ge: Float
-	gt: Float
-}
-
-input DateTimeFilter {
-	eq: DateTime
-	le: DateTime
-	lt: DateTime
-	ge: DateTime
-	gt: DateTime
-}
-
-input StringTermFilter {
-	allofterms: String
-	anyofterms: String
-}
-
-input StringRegExpFilter {
-	regexp: String
-}
-
-input StringFullTextFilter {
-	alloftext: String
-	anyoftext: String
-}
-
-input StringExactFilter {
-	eq: String
-	le: String
-	lt: String
-	ge: String
-	gt: String
-}
-
-input StringHashFilter {
-	eq: String
-}
-
-#######################
-# Generated Types
-#######################
-
-type AddHumanPayload {
-	human(filter: HumanFilter, order: HumanOrder, first: Int, offset: Int): [Human]
-	numUids: Int
-}
-
-type DeleteCharacterPayload {
-	msg: String
-	numUids: Int
-}
-
-type DeleteHumanPayload {
-	msg: String
-	numUids: Int
-}
-
-type UpdateCharacterPayload {
-	character(filter: CharacterFilter, order: CharacterOrder, first: Int, offset: Int): [Character]
-	numUids: Int
-}
-
-type UpdateHumanPayload {
-	human(filter: HumanFilter, order: HumanOrder, first: Int, offset: Int): [Human]
-	numUids: Int
-}
-
-#######################
-# Generated Enums
-#######################
-
-enum CharacterOrderable {
-	name
-}
-
-enum EmployeeOrderable {
-	employeeId
-	title
-}
-
-enum HumanOrderable {
-	employeeId
-	title
-	name
-	totalCredits
-}
-
-#######################
-# Generated Inputs
-#######################
-
-input AddHumanInput {
-	employeeId: String!
-	title: String!
-	name: String!
-	friends: [CharacterRef]
-	totalCredits: Int
-}
-
-input CharacterFilter {
-	id: [ID!]
-	name: StringExactFilter
-	and: CharacterFilter
-	or: CharacterFilter
-	not: CharacterFilter
-}
-
-input CharacterOrder {
-	asc: CharacterOrderable
-	desc: CharacterOrderable
-	then: CharacterOrder
-}
-
-input CharacterPatch {
-	name: String
-	friends: [CharacterRef]
-}
-
-input CharacterRef {
-	id: ID!
-}
-
-input EmployeeOrder {
-	asc: EmployeeOrderable
-	desc: EmployeeOrderable
-	then: EmployeeOrder
-}
-
-input HumanFilter {
-	id: [ID!]
-	name: StringExactFilter
-	and: HumanFilter
-	or: HumanFilter
-	not: HumanFilter
-}
-
-input HumanOrder {
-	asc: HumanOrderable
-	desc: HumanOrderable
-	then: HumanOrder
-}
-
-input HumanPatch {
-	employeeId: String
-	title: String
-	name: String
-	friends: [CharacterRef]
-	totalCredits: Int
-}
-
-input HumanRef {
-	id: ID
-	employeeId: String
-	title: String
-	name: String
-	friends: [CharacterRef]
-	totalCredits: Int
-}
-
-input UpdateCharacterInput {
-	filter: CharacterFilter!
-	set: CharacterPatch
-	remove: CharacterPatch
-}
-
-input UpdateHumanInput {
-	filter: HumanFilter!
-	set: HumanPatch
-	remove: HumanPatch
-}
-
-#######################
-# Generated Query
-#######################
-
-type Query {
-	getCharacter(id: ID!): Character
-	queryCharacter(filter: CharacterFilter, order: CharacterOrder, first: Int, offset: Int): [Character]
-	queryEmployee(order: EmployeeOrder, first: Int, offset: Int): [Employee]
-	getHuman(id: ID!): Human
-	queryHuman(filter: HumanFilter, order: HumanOrder, first: Int, offset: Int): [Human]
-}
-
-#######################
-# Generated Mutations
-#######################
-
-type Mutation {
-	updateCharacter(input: UpdateCharacterInput!): UpdateCharacterPayload
-	deleteCharacter(filter: CharacterFilter!): DeleteCharacterPayload
-	addHuman(input: [AddHumanInput!]!): AddHumanPayload
-	updateHuman(input: UpdateHumanInput!): UpdateHumanPayload
-	deleteHuman(filter: HumanFilter!): DeleteHumanPayload
-}+--- FAIL: TestSchemaString (0.00s)
+    --- FAIL: TestSchemaString/type-implements-multiple-interfaces.graphql (0.00s)
+        schemagen_test.go:84: 
+            	Error Trace:	schemagen_test.go:84
+            	Error:      	Received unexpected error:
+            	            	input:38: Cannot redeclare directive auth.
+            	Test:       	TestSchemaString/type-implements-multiple-interfaces.graphql