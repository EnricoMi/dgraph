#######################
# Input Schema
#######################

type Post {
	content: String!
	author(filter: AuthorFilter): Author!
	genre: Genre
}

type Author {
	id: ID
	name: String
	posts(order: PostOrder, first: Int, offset: Int): [Post]
}

type Genre {
	name: String!
}

#######################
# Extended Definitions
#######################

scalar DateTime

enum DgraphIndex {
	int
	float
	bool
	hash
	exact
	term
	fulltext
	trigram
	regexp
	year
	month
	day
	hour
}

<<<<<<< HEAD
input AuthRule {
	and: [AuthRule]
	or: [AuthRule]
	not: AuthRule
	rule: String
=======
enum HTTPMethod {
	GET
	POST
	PUT
	PATCH
	DELETE
}

input CustomHTTP {
	url: String!
	method: HTTPMethod!
	body: String!
	forwardHeaders: [String!]
}

input CustomGraphQL {
	query: String!
>>>>>>> 4dc4bd70
}

directive @hasInverse(field: String!) on FIELD_DEFINITION
directive @search(by: [DgraphIndex!]) on FIELD_DEFINITION
directive @dgraph(type: String, pred: String) on OBJECT | INTERFACE | FIELD_DEFINITION
directive @id on FIELD_DEFINITION
directive @secret(field: String!, pred: String) on OBJECT | INTERFACE
<<<<<<< HEAD
directive @auth(
	query: AuthRule, 
	add: AuthRule, 
	update: AuthRule, 
	delete:AuthRule) on OBJECT | FIELD_DEFINITION
=======
directive @custom(http: CustomHTTP, graphql: CustomGraphQL) on FIELD_DEFINITION
directive @remote on OBJECT | INTERFACE

>>>>>>> 4dc4bd70

input IntFilter {
	eq: Int
	le: Int
	lt: Int
	ge: Int
	gt: Int
}

input FloatFilter {
	eq: Float
	le: Float
	lt: Float
	ge: Float
	gt: Float
}

input DateTimeFilter {
	eq: DateTime
	le: DateTime
	lt: DateTime
	ge: DateTime
	gt: DateTime
}

input StringTermFilter {
	allofterms: String
	anyofterms: String
}

input StringRegExpFilter {
	regexp: String
}

input StringFullTextFilter {
	alloftext: String
	anyoftext: String
}

input StringExactFilter {
	eq: String
	le: String
	lt: String
	ge: String
	gt: String
}

input StringHashFilter {
	eq: String
}

#######################
# Generated Types
#######################

type AddAuthorPayload {
	author(filter: AuthorFilter, order: AuthorOrder, first: Int, offset: Int): [Author]
	numUids: Int
}

type AddGenrePayload {
	genre(order: GenreOrder, first: Int, offset: Int): [Genre]
	numUids: Int
}

type AddPostPayload {
	post(order: PostOrder, first: Int, offset: Int): [Post]
	numUids: Int
}

type DeleteAuthorPayload {
	msg: String
	numUids: Int
}

type UpdateAuthorPayload {
	author(filter: AuthorFilter, order: AuthorOrder, first: Int, offset: Int): [Author]
	numUids: Int
}

#######################
# Generated Enums
#######################

enum AuthorOrderable {
	name
}

enum GenreOrderable {
	name
}

enum PostOrderable {
	content
}

#######################
# Generated Inputs
#######################

input AddAuthorInput {
	name: String
	posts: [PostRef]
}

input AddGenreInput {
	name: String!
}

input AddPostInput {
	content: String!
	author: AuthorRef!
	genre: GenreRef
}

input AuthorFilter {
	id: [ID!]
	not: AuthorFilter
}

input AuthorOrder {
	asc: AuthorOrderable
	desc: AuthorOrderable
	then: AuthorOrder
}

input AuthorPatch {
	name: String
	posts: [PostRef]
}

input AuthorRef {
	id: ID
	name: String
	posts: [PostRef]
}

input GenreOrder {
	asc: GenreOrderable
	desc: GenreOrderable
	then: GenreOrder
}

input GenreRef {
	name: String
}

input PostOrder {
	asc: PostOrderable
	desc: PostOrderable
	then: PostOrder
}

input PostRef {
	content: String
	author: AuthorRef
	genre: GenreRef
}

input UpdateAuthorInput {
	filter: AuthorFilter!
	set: AuthorPatch
	remove: AuthorPatch
}

#######################
# Generated Query
#######################

type Query {
	queryPost(order: PostOrder, first: Int, offset: Int): [Post]
	getAuthor(id: ID!): Author
	queryAuthor(filter: AuthorFilter, order: AuthorOrder, first: Int, offset: Int): [Author]
	queryGenre(order: GenreOrder, first: Int, offset: Int): [Genre]
}

#######################
# Generated Mutations
#######################

type Mutation {
	addPost(input: [AddPostInput!]!): AddPostPayload
	addAuthor(input: [AddAuthorInput!]!): AddAuthorPayload
	updateAuthor(input: UpdateAuthorInput!): UpdateAuthorPayload
	deleteAuthor(filter: AuthorFilter!): DeleteAuthorPayload
	addGenre(input: [AddGenreInput!]!): AddGenrePayload
}

#######################
# Generated Subscriptions
#######################

type Subscription {
	queryPost(order: PostOrder, first: Int, offset: Int): [Post]
	getAuthor(id: ID!): Author
	queryAuthor(filter: AuthorFilter, order: AuthorOrder, first: Int, offset: Int): [Author]
	queryGenre(order: GenreOrder, first: Int, offset: Int): [Genre]
}<|MERGE_RESOLUTION|>--- conflicted
+++ resolved
@@ -40,13 +40,13 @@
 	hour
 }
 
-<<<<<<< HEAD
 input AuthRule {
 	and: [AuthRule]
 	or: [AuthRule]
 	not: AuthRule
 	rule: String
-=======
+}
+
 enum HTTPMethod {
 	GET
 	POST
@@ -64,7 +64,6 @@
 
 input CustomGraphQL {
 	query: String!
->>>>>>> 4dc4bd70
 }
 
 directive @hasInverse(field: String!) on FIELD_DEFINITION
@@ -72,17 +71,13 @@
 directive @dgraph(type: String, pred: String) on OBJECT | INTERFACE | FIELD_DEFINITION
 directive @id on FIELD_DEFINITION
 directive @secret(field: String!, pred: String) on OBJECT | INTERFACE
-<<<<<<< HEAD
 directive @auth(
 	query: AuthRule, 
 	add: AuthRule, 
 	update: AuthRule, 
 	delete:AuthRule) on OBJECT | FIELD_DEFINITION
-=======
 directive @custom(http: CustomHTTP, graphql: CustomGraphQL) on FIELD_DEFINITION
 directive @remote on OBJECT | INTERFACE
-
->>>>>>> 4dc4bd70
 
 input IntFilter {
 	eq: Int
