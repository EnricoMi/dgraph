--- conflicted
+++ resolved
@@ -16,21 +16,21 @@
         }
     """},
     add: { rule: """
-        query($USER: String!) { 
+        query($USER: String!) {
             queryUserSecret(filter: { ownedBy: { eq: $USER } }) {
                 __typename
             }
         }
     """},
     update: { rule: """
-        query($USER: String!) { 
+        query($USER: String!) {
             queryUserSecret(filter: { ownedBy: { eq: $USER } }) {
                 __typename
             }
         }
     """}
     delete: { rule: """
-        query($USER: String!) { 
+        query($USER: String!) {
             queryUserSecret(filter: { ownedBy: { eq: $USER } }) {
                 __typename
             }
@@ -141,27 +141,11 @@
 }
 
 type Column @auth(
-<<<<<<< HEAD
-     query: { rule: """query ($USER: String!) {
-                        queryColumn {
-                          inProject {
-                            roles(filter: { permission: { eq: VIEW } } ) {
-                             assignedTo(filter: { username: { eq: $USER } }) {
-                              __typename
-                             }
-                            }
-                          }
-                          }
-                          }"""},
- ) {
-  inProject: Project!
-  name: String! @search(by: [hash]) @id
-=======
     query: { rule: """
-    query($USER: String!) { 
-        queryColumn { 
-            inProject { 
-                roles(filter: { permission: { eq: VIEW } } ) { 
+    query($USER: String!) {
+        queryColumn {
+            inProject {
+                roles(filter: { permission: { eq: VIEW } } ) {
                     assignedTo(filter: { username: { eq: $USER } }) {
                         __typename
                     }
@@ -170,10 +154,10 @@
         }
     }"""},
     add: { rule: """
-    query($USER: String!) { 
-        queryColumn { 
-            inProject { 
-                roles(filter: { permission: { eq: ADMIN } } ) { 
+    query($USER: String!) {
+        queryColumn {
+            inProject {
+                roles(filter: { permission: { eq: ADMIN } } ) {
                     assignedTo(filter: { username: { eq: $USER } }) {
                         __typename
                     }
@@ -182,10 +166,10 @@
         }
     }"""},
     update: { rule: """
-    query($USER: String!) { 
-        queryColumn { 
-            inProject { 
-                roles(filter: { permission: { eq: ADMIN } } ) { 
+    query($USER: String!) {
+        queryColumn {
+            inProject {
+                roles(filter: { permission: { eq: ADMIN } } ) {
                     assignedTo(filter: { username: { eq: $USER } }) {
                         __typename
                     }
@@ -195,10 +179,8 @@
     }"""}
 #     delete: { rule: "false" }
 ) {
-  colID: ID!
   inProject: Project! # @auth(update: { rule: "DENY" })
-  name: String!
->>>>>>> 1729947a
+  name: String! @id
   tickets: [Ticket] @hasInverse(field: onColumn)
 }
 
@@ -218,11 +200,11 @@
             }
         }"""},
     add: { rule: """
-        query($USER: String!) { 
-            queryTicket { 
+        query($USER: String!) {
+            queryTicket {
                 onColumn{
-                    inProject { 
-                        roles(filter: { permission: { eq: EDIT } } ) { 
+                    inProject {
+                        roles(filter: { permission: { eq: EDIT } } ) {
                             assignedTo(filter: { username: { eq: $USER } }) {
                                 __typename
                             }
@@ -231,21 +213,19 @@
                 }
             }
         }"""}
-<<<<<<< HEAD
-=======
     # update: { rule: """onColumn {
-    #                     inProject { 
-    #                         role(filter: { permission: { eq: WRITE } } ) { 
+    #                     inProject {
+    #                         role(filter: { permission: { eq: WRITE } } ) {
     #                             users(filter: { username: { eq: $USER } })
     #                         }
     #                     }
     #                 }"""},
     delete: { rule: """
-        query($USER: String!) { 
-            queryTicket { 
+        query($USER: String!) {
+            queryTicket {
                 onColumn{
-                    inProject { 
-                        roles(filter: { permission: { eq: EDIT } } ) { 
+                    inProject {
+                        roles(filter: { permission: { eq: EDIT } } ) {
                             assignedTo(filter: { username: { eq: $USER } }) {
                                 __typename
                             }
@@ -254,7 +234,6 @@
                 }
             }
         }"""}
->>>>>>> 1729947a
 ){
     id: ID!
     onColumn: Column!
