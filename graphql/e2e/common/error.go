--- conflicted
+++ resolved
@@ -274,11 +274,8 @@
 	ctx context.Context,
 	query *gql.GraphQuery,
 	mutations []*dgoapi.Mutation) (map[string]string, map[string]interface{}, error) {
-<<<<<<< HEAD
 	x.Panic(errors.New(panicMsg))
 	return nil, nil, nil
-=======
-	panic(panicMsg)
 }
 
 // clientInfoLogin check whether the client info(IP address) is propagated in the request.
@@ -319,5 +316,4 @@
 	peerInfo, found := peer.FromContext(loginCtx)
 	require.True(t, found)
 	require.NotNil(t, peerInfo.Addr.String())
->>>>>>> 333d6e75
 }