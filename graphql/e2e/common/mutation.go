--- conflicted
+++ resolved
@@ -4977,7 +4977,337 @@
 	DeleteGqlType(t, "Section", map[string]interface{}{}, 4, nil)
 }
 
-<<<<<<< HEAD
+func addMutationWithDeepExtendedTypeObjects(t *testing.T) {
+	varMap1 := map[string]interface{}{
+		"missionId":   "Mission1",
+		"astronautId": "Astronaut1",
+		"des":         "Apollo1",
+	}
+	addMissionParams := &GraphQLParams{
+		Query: `mutation addMission($missionId: String!, $astronautId: ID!, $des: String!) {
+			addMission(input: [{id: $missionId, designation: $des, crew: [{id: $astronautId}]}]) {
+				mission{
+					id
+					crew {
+						id
+						missions(order: {asc: id}){
+							id
+						}
+					}
+				}
+			}
+		}
+		`,
+		Variables: varMap1,
+	}
+	gqlResponse := addMissionParams.ExecuteAsPost(t, GraphqlURL)
+	RequireNoGQLErrors(t, gqlResponse)
+
+	expectedJSON := `{
+		"addMission": {
+		  "mission": [
+			{
+			  "id": "Mission1",
+			  "crew": [
+				{
+				  "id": "Astronaut1",
+				  "missions": [
+					{
+					  "id": "Mission1"
+					}
+				  ]
+				}
+			  ]
+			}
+		  ]
+		}
+	  }`
+	testutil.CompareJSON(t, expectedJSON, string(gqlResponse.Data))
+
+	varMap2 := map[string]interface{}{
+		"missionId":   "Mission2",
+		"astronautId": "Astronaut1",
+		"des":         "Apollo2",
+	}
+	addMissionParams.Variables = varMap2
+
+	gqlResponse1 := addMissionParams.ExecuteAsPost(t, GraphqlURL)
+	RequireNoGQLErrors(t, gqlResponse)
+
+	expectedJSON = `{
+		"addMission": {
+		  "mission": [
+			{
+			  "id": "Mission2",
+			  "crew": [
+				{
+				  "id": "Astronaut1",
+				  "missions": [
+					{
+					  "id": "Mission1"
+					},
+					{
+					  "id": "Mission2"
+					}
+				  ]
+				}
+			  ]
+			}
+		  ]
+		}
+	  }`
+	testutil.CompareJSON(t, expectedJSON, string(gqlResponse1.Data))
+
+	astronautDeleteFilter := map[string]interface{}{"id": []string{"Astronaut1"}}
+	DeleteGqlType(t, "Astronaut", astronautDeleteFilter, 1, nil)
+
+	missionDeleteFilter := map[string]interface{}{"id": map[string]interface{}{"in": []string{"Mission1", "Mission2"}}}
+	DeleteGqlType(t, "Mission", missionDeleteFilter, 2, nil)
+}
+
+func addMutationOnExtendedTypeWithIDasKeyField(t *testing.T) {
+	addAstronautParams := &GraphQLParams{
+		Query: `mutation addAstronaut($id1: ID!, $missionId1: String!, $id2: ID!, $missionId2: String! ) {
+			addAstronaut(input: [{id: $id1, missions: [{id: $missionId1, designation: "Apollo1"}]}, {id: $id2, missions: [{id: $missionId2, designation: "Apollo2"}]}]) {
+				astronaut(order: {asc: id}){
+					id
+					missions {
+						id
+						designation
+					}
+				}
+			}
+		}`,
+		Variables: map[string]interface{}{
+			"id1":        "Astronaut1",
+			"missionId1": "Mission1",
+			"id2":        "Astronaut2",
+			"missionId2": "Mission2",
+		},
+	}
+
+	gqlResponse := addAstronautParams.ExecuteAsPost(t, GraphqlURL)
+	RequireNoGQLErrors(t, gqlResponse)
+
+	expectedJSON := `{
+		"addAstronaut": {
+		  "astronaut": [
+			{
+			  "id": "Astronaut1",
+			  "missions": [
+				{
+				  "id": "Mission1",
+				  "designation": "Apollo1"
+				}
+			  ]
+			},
+			{
+			  "id": "Astronaut2",
+			  "missions": [
+				{
+				  "id": "Mission2",
+				  "designation": "Apollo2"
+				}
+			  ]
+			}
+		  ]
+		}
+	  }`
+
+	testutil.CompareJSON(t, expectedJSON, string(gqlResponse.Data))
+
+	astronautDeleteFilter := map[string]interface{}{"id": []string{"Astronaut1", "Astronaut2"}}
+	DeleteGqlType(t, "Astronaut", astronautDeleteFilter, 2, nil)
+
+	missionDeleteFilter := map[string]interface{}{"id": map[string]interface{}{"in": []string{"Mission1", "Mission2"}}}
+	DeleteGqlType(t, "Mission", missionDeleteFilter, 2, nil)
+}
+
+func threeLevelDoubleXID(t *testing.T) {
+	// Query added to test if the bug https://discuss.dgraph.io/t/mutation-fails-because-of-error-some-variables-are-defined-twice/9487
+	// has been fixed.
+	mutation := &GraphQLParams{
+		Query: `mutation {
+                      addCountry(input: [{
+                        name: "c1",
+                        states: [{
+                              xcode: "s11",
+                              name: "s11",
+                              region: {
+                                id: "r1",
+                                name: "r1",
+                                district: {
+                                      id: "d1",
+                                      name: "d1"
+                                }
+                              }
+                        }]
+                      }]) {
+                        country {
+                            id
+                              name
+                              states {
+                                xcode
+                                name
+                                region {
+                                      id
+                                      name 
+                                      district {
+                                        id
+                                        name
+                                      }
+                                }
+                              }
+                        }
+                    }
+                }`,
+	}
+	gqlResponse := mutation.ExecuteAsPost(t, GraphqlURL)
+	RequireNoGQLErrors(t, gqlResponse)
+
+	var addCountryExpected = `{
+    "addCountry": {
+      "country": [
+        {
+          "name": "c1",
+          "states": [
+            {
+              "xcode": "s11",
+              "name": "s11",
+              "region": {
+                "id": "r1",
+                "name": "r1",
+                "district": {
+                  "id": "d1",
+                  "name": "d1"
+                }
+              }
+            }
+          ]
+        }
+      ]
+    }
+  }`
+
+	var result, expected struct {
+		AddCountry struct {
+			Country []*country
+		}
+	}
+	err := json.Unmarshal([]byte(gqlResponse.Data), &result)
+	require.NoError(t, err)
+	err = json.Unmarshal([]byte(addCountryExpected), &expected)
+	require.NoError(t, err)
+
+	require.Equal(t, len(result.AddCountry.Country), 1)
+	countryID := result.AddCountry.Country[0].ID
+	requireUID(t, countryID)
+
+	opt := cmpopts.IgnoreFields(country{}, "ID")
+	if diff := cmp.Diff(expected, result, opt); diff != "" {
+		t.Errorf("result mismatch (-want +got):\n%s", diff)
+	}
+
+	// Clean Up
+	filter := map[string]interface{}{"id": []string{countryID}}
+	deleteCountry(t, filter, 1, nil)
+	filter = map[string]interface{}{"xcode": map[string]interface{}{"eq": "s11"}}
+	deleteState(t, filter, 1, nil)
+	DeleteGqlType(t, "Region", map[string]interface{}{}, 1, nil)
+	DeleteGqlType(t, "District", map[string]interface{}{}, 1, nil)
+}
+
+func twoLevelsLinkedToXID(t *testing.T) {
+	// Query added to test if the bug https://discuss.dgraph.io/t/create-child-nodes-with-addparent/11311/5
+	// has been fixed.
+
+	// Add Owner
+	query := &GraphQLParams{
+		Query: `mutation {
+                    addOwner(input: [{username: "user",    password: "password"}]) {
+                        owner {
+                              username
+                        }
+                    }
+                }`,
+	}
+
+	response := query.ExecuteAsPost(t, GraphqlURL)
+	RequireNoGQLErrors(t, response)
+	var expected = `{
+            "addOwner": {
+                "owner": [{
+                    "username": "user"
+                }]
+            }
+        }`
+	require.JSONEq(t, expected, string(response.Data))
+
+	// Add dataset and project
+	query = &GraphQLParams{
+		Query: `mutation {
+                      addProject(input:
+                      [
+                        {
+                              id: "p1",
+                              owner: {
+                                username: "user"
+                              },
+                              name: "project",
+                              datasets: [{
+                                id: "d1",
+                                  owner: {
+                                    username: "user"
+                                  }
+                                  name: "dataset"
+                            }]
+                        }
+                      ]
+            ) {
+                project  {
+                    id
+                    owner {
+                        username
+                    }
+                    name
+                    datasets {
+                        id
+                        owner {
+                            username
+                        }
+                        name
+                    }
+                }
+              }
+        }`,
+	}
+
+	response = query.ExecuteAsPost(t, GraphqlURL)
+	RequireNoGQLErrors(t, response)
+	expected = `{
+            "addProject": {
+                "project": [{
+                    "id": "p1",
+                    "owner": {
+                        "username": "user"
+                    },
+                    "name": "project",
+                    "datasets": [{
+                        "id": "d1",
+                        "owner": {
+                            "username": "user"
+                        },
+                        "name": "dataset"
+                    }]
+                }]
+            }
+        }`
+	require.JSONEq(t, expected, string(response.Data))
+	DeleteGqlType(t, "Project", map[string]interface{}{}, 1, nil)
+	DeleteGqlType(t, "Owner", map[string]interface{}{}, 1, nil)
+	DeleteGqlType(t, "Dataset", map[string]interface{}{}, 1, nil)
+}
+
 func mutationWithMultipleXids(t *testing.T) {
 	tcases := []struct {
 		name      string
@@ -5064,335 +5394,4 @@
 			DeleteGqlType(t, "Worker", filter, 1, nil)
 		})
 	}
-=======
-func addMutationWithDeepExtendedTypeObjects(t *testing.T) {
-	varMap1 := map[string]interface{}{
-		"missionId":   "Mission1",
-		"astronautId": "Astronaut1",
-		"des":         "Apollo1",
-	}
-	addMissionParams := &GraphQLParams{
-		Query: `mutation addMission($missionId: String!, $astronautId: ID!, $des: String!) {
-			addMission(input: [{id: $missionId, designation: $des, crew: [{id: $astronautId}]}]) {
-				mission{
-					id
-					crew {
-						id
-						missions(order: {asc: id}){
-							id
-						}
-					}
-				}
-			}
-		}
-		`,
-		Variables: varMap1,
-	}
-	gqlResponse := addMissionParams.ExecuteAsPost(t, GraphqlURL)
-	RequireNoGQLErrors(t, gqlResponse)
-
-	expectedJSON := `{
-		"addMission": {
-		  "mission": [
-			{
-			  "id": "Mission1",
-			  "crew": [
-				{
-				  "id": "Astronaut1",
-				  "missions": [
-					{
-					  "id": "Mission1"
-					}
-				  ]
-				}
-			  ]
-			}
-		  ]
-		}
-	  }`
-	testutil.CompareJSON(t, expectedJSON, string(gqlResponse.Data))
-
-	varMap2 := map[string]interface{}{
-		"missionId":   "Mission2",
-		"astronautId": "Astronaut1",
-		"des":         "Apollo2",
-	}
-	addMissionParams.Variables = varMap2
-
-	gqlResponse1 := addMissionParams.ExecuteAsPost(t, GraphqlURL)
-	RequireNoGQLErrors(t, gqlResponse)
-
-	expectedJSON = `{
-		"addMission": {
-		  "mission": [
-			{
-			  "id": "Mission2",
-			  "crew": [
-				{
-				  "id": "Astronaut1",
-				  "missions": [
-					{
-					  "id": "Mission1"
-					},
-					{
-					  "id": "Mission2"
-					}
-				  ]
-				}
-			  ]
-			}
-		  ]
-		}
-	  }`
-	testutil.CompareJSON(t, expectedJSON, string(gqlResponse1.Data))
-
-	astronautDeleteFilter := map[string]interface{}{"id": []string{"Astronaut1"}}
-	DeleteGqlType(t, "Astronaut", astronautDeleteFilter, 1, nil)
-
-	missionDeleteFilter := map[string]interface{}{"id": map[string]interface{}{"in": []string{"Mission1", "Mission2"}}}
-	DeleteGqlType(t, "Mission", missionDeleteFilter, 2, nil)
-}
-
-func addMutationOnExtendedTypeWithIDasKeyField(t *testing.T) {
-	addAstronautParams := &GraphQLParams{
-		Query: `mutation addAstronaut($id1: ID!, $missionId1: String!, $id2: ID!, $missionId2: String! ) {
-			addAstronaut(input: [{id: $id1, missions: [{id: $missionId1, designation: "Apollo1"}]}, {id: $id2, missions: [{id: $missionId2, designation: "Apollo2"}]}]) {
-				astronaut(order: {asc: id}){
-					id
-					missions {
-						id
-						designation
-					}
-				}
-			}
-		}`,
-		Variables: map[string]interface{}{
-			"id1":        "Astronaut1",
-			"missionId1": "Mission1",
-			"id2":        "Astronaut2",
-			"missionId2": "Mission2",
-		},
-	}
-
-	gqlResponse := addAstronautParams.ExecuteAsPost(t, GraphqlURL)
-	RequireNoGQLErrors(t, gqlResponse)
-
-	expectedJSON := `{
-		"addAstronaut": {
-		  "astronaut": [
-			{
-			  "id": "Astronaut1",
-			  "missions": [
-				{
-				  "id": "Mission1",
-				  "designation": "Apollo1"
-				}
-			  ]
-			},
-			{
-			  "id": "Astronaut2",
-			  "missions": [
-				{
-				  "id": "Mission2",
-				  "designation": "Apollo2"
-				}
-			  ]
-			}
-		  ]
-		}
-	  }`
-
-	testutil.CompareJSON(t, expectedJSON, string(gqlResponse.Data))
-
-	astronautDeleteFilter := map[string]interface{}{"id": []string{"Astronaut1", "Astronaut2"}}
-	DeleteGqlType(t, "Astronaut", astronautDeleteFilter, 2, nil)
-
-	missionDeleteFilter := map[string]interface{}{"id": map[string]interface{}{"in": []string{"Mission1", "Mission2"}}}
-	DeleteGqlType(t, "Mission", missionDeleteFilter, 2, nil)
-}
-
-func threeLevelDoubleXID(t *testing.T) {
-	// Query added to test if the bug https://discuss.dgraph.io/t/mutation-fails-because-of-error-some-variables-are-defined-twice/9487
-	// has been fixed.
-	mutation := &GraphQLParams{
-		Query: `mutation {
-                      addCountry(input: [{
-                        name: "c1",
-                        states: [{
-                              xcode: "s11",
-                              name: "s11",
-                              region: {
-                                id: "r1",
-                                name: "r1",
-                                district: {
-                                      id: "d1",
-                                      name: "d1"
-                                }
-                              }
-                        }]
-                      }]) {
-                        country {
-                            id
-                              name
-                              states {
-                                xcode
-                                name
-                                region {
-                                      id
-                                      name 
-                                      district {
-                                        id
-                                        name
-                                      }
-                                }
-                              }
-                        }
-                    }
-                }`,
-	}
-	gqlResponse := mutation.ExecuteAsPost(t, GraphqlURL)
-	RequireNoGQLErrors(t, gqlResponse)
-
-	var addCountryExpected = `{
-    "addCountry": {
-      "country": [
-        {
-          "name": "c1",
-          "states": [
-            {
-              "xcode": "s11",
-              "name": "s11",
-              "region": {
-                "id": "r1",
-                "name": "r1",
-                "district": {
-                  "id": "d1",
-                  "name": "d1"
-                }
-              }
-            }
-          ]
-        }
-      ]
-    }
-  }`
-
-	var result, expected struct {
-		AddCountry struct {
-			Country []*country
-		}
-	}
-	err := json.Unmarshal([]byte(gqlResponse.Data), &result)
-	require.NoError(t, err)
-	err = json.Unmarshal([]byte(addCountryExpected), &expected)
-	require.NoError(t, err)
-
-	require.Equal(t, len(result.AddCountry.Country), 1)
-	countryID := result.AddCountry.Country[0].ID
-	requireUID(t, countryID)
-
-	opt := cmpopts.IgnoreFields(country{}, "ID")
-	if diff := cmp.Diff(expected, result, opt); diff != "" {
-		t.Errorf("result mismatch (-want +got):\n%s", diff)
-	}
-
-	// Clean Up
-	filter := map[string]interface{}{"id": []string{countryID}}
-	deleteCountry(t, filter, 1, nil)
-	filter = map[string]interface{}{"xcode": map[string]interface{}{"eq": "s11"}}
-	deleteState(t, filter, 1, nil)
-	DeleteGqlType(t, "Region", map[string]interface{}{}, 1, nil)
-	DeleteGqlType(t, "District", map[string]interface{}{}, 1, nil)
-}
-
-func twoLevelsLinkedToXID(t *testing.T) {
-	// Query added to test if the bug https://discuss.dgraph.io/t/create-child-nodes-with-addparent/11311/5
-	// has been fixed.
-
-	// Add Owner
-	query := &GraphQLParams{
-		Query: `mutation {
-                    addOwner(input: [{username: "user",    password: "password"}]) {
-                        owner {
-                              username
-                        }
-                    }
-                }`,
-	}
-
-	response := query.ExecuteAsPost(t, GraphqlURL)
-	RequireNoGQLErrors(t, response)
-	var expected = `{
-            "addOwner": {
-                "owner": [{
-                    "username": "user"
-                }]
-            }
-        }`
-	require.JSONEq(t, expected, string(response.Data))
-
-	// Add dataset and project
-	query = &GraphQLParams{
-		Query: `mutation {
-                      addProject(input:
-                      [
-                        {
-                              id: "p1",
-                              owner: {
-                                username: "user"
-                              },
-                              name: "project",
-                              datasets: [{
-                                id: "d1",
-                                  owner: {
-                                    username: "user"
-                                  }
-                                  name: "dataset"
-                            }]
-                        }
-                      ]
-            ) {
-                project  {
-                    id
-                    owner {
-                        username
-                    }
-                    name
-                    datasets {
-                        id
-                        owner {
-                            username
-                        }
-                        name
-                    }
-                }
-              }
-        }`,
-	}
-
-	response = query.ExecuteAsPost(t, GraphqlURL)
-	RequireNoGQLErrors(t, response)
-	expected = `{
-            "addProject": {
-                "project": [{
-                    "id": "p1",
-                    "owner": {
-                        "username": "user"
-                    },
-                    "name": "project",
-                    "datasets": [{
-                        "id": "d1",
-                        "owner": {
-                            "username": "user"
-                        },
-                        "name": "dataset"
-                    }]
-                }]
-            }
-        }`
-	require.JSONEq(t, expected, string(response.Data))
-	DeleteGqlType(t, "Project", map[string]interface{}{}, 1, nil)
-	DeleteGqlType(t, "Owner", map[string]interface{}{}, 1, nil)
-	DeleteGqlType(t, "Dataset", map[string]interface{}{}, 1, nil)
->>>>>>> 15bbec3a
 }