--- conflicted
+++ resolved
@@ -2386,13 +2386,8 @@
     }
   dgquery: |-
     query {
-<<<<<<< HEAD
-      getEditor(func: uid(0x1)) @filter(((eq(Editor.code, "tolstoy")) AND type(Editor))) {
-        name : Editor.name
-=======
       getEditor(func: uid(0x1)) @filter((eq(Editor.code, "tolstoy") AND type(Editor))) {
         Editor.name : Editor.name
->>>>>>> 15bbec3a
         dgraph.uid : uid
       }
     }
