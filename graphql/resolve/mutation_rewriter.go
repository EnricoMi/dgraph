--- conflicted
+++ resolved
@@ -1224,11 +1224,6 @@
 	addDelete(ctx, frag, varGen, srcUID, variable, srcField, invField)
 }
 
-<<<<<<< HEAD
-func addDelete(
-	ctx context.Context,
-	frag *mutationFragment,
-=======
 // addDelete adds a delete to the mutation if adding/updating an edge will cause another
 // edge to disappear (see notes at addAdditionalDeletes)
 //
@@ -1269,8 +1264,9 @@
 // 	 }
 //
 // and the delete won't run.
-func addDelete(frag *mutationFragment,
->>>>>>> b972933c
+func addDelete(
+	ctx context.Context,
+	frag *mutationFragment,
 	varGen *VariableGenerator,
 	qryVar, excludeVar string,
 	qryFld, delFld schema.FieldDefinition) {
