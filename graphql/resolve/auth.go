--- conflicted
+++ resolved
@@ -153,14 +153,7 @@
 			return result
 		}
 
-<<<<<<< HEAD
-		if len(result.Child) == 1 {
-			return result.Child[0]
-		}
-		return result
-=======
 		return getQueryFilter(r.Rule, authState.AuthVariables)
->>>>>>> e0e869d8
 	}
 
 	if r.Not != nil {
@@ -179,14 +172,6 @@
 		result.Op = "and"
 	}
 
-<<<<<<< HEAD
-	if r.Rule.IsDeepQuery() {
-		result.Func = &gql.Function{
-			Name: "uid",
-			Args: []gql.Arg{{
-				Value: fmt.Sprintf("rule_%s", r.RuleID),
-			}},
-=======
 	applyOnList := func(list []*schema.RuleNode) {
 		for _, i := range list {
 			t := GetFilter(i, authState)
@@ -194,7 +179,6 @@
 				continue
 			}
 			result.Child = append(result.Child, t)
->>>>>>> e0e869d8
 		}
 	}
 
@@ -212,11 +196,7 @@
 
 }
 
-<<<<<<< HEAD
-func BuildQuery(aq *schema.AuthQuery, id string, av map[string]interface{}) *gql.GraphQuery {
-=======
 func buildQuery(aq *schema.AuthQuery, id string, av map[string]interface{}) *gql.GraphQuery {
->>>>>>> e0e869d8
 	q := rewriteAsQuery(aq.GetQuery(av))
 	q.Cascade = true
 	q.Var = fmt.Sprintf("rule_%s", id)
@@ -239,12 +219,7 @@
 	}
 
 	if r.Rule != nil && r.Rule.IsDeepQuery() {
-<<<<<<< HEAD
-		if query := BuildQuery(r.Rule, r.RuleID,
-			authState.AuthVariables); query != nil {
-=======
 		if query := buildQuery(r.Rule, r.RuleID, authState.AuthVariables); query != nil {
->>>>>>> e0e869d8
 			list = append(list, query)
 		}
 	}
