/*
 * Copyright 2017-2018 Dgraph Labs, Inc. and Contributors
 *
 * Licensed under the Apache License, Version 2.0 (the "License");
 * you may not use this file except in compliance with the License.
 * You may obtain a copy of the License at
 *
 *     http://www.apache.org/licenses/LICENSE-2.0
 *
 * Unless required by applicable law or agreed to in writing, software
 * distributed under the License is distributed on an "AS IS" BASIS,
 * WITHOUT WARRANTIES OR CONDITIONS OF ANY KIND, either express or implied.
 * See the License for the specific language governing permissions and
 * limitations under the License.
 */

package worker

import (
	"context"
	"math"
	"os"
	"time"

	"github.com/dgraph-io/badger/v3"
	"github.com/dgraph-io/dgraph/protos/pb"
	"github.com/dgraph-io/dgraph/raftwal"
	"github.com/dgraph-io/dgraph/x"
	"github.com/dgraph-io/ristretto/z"
	"github.com/golang/glog"
)

const (
<<<<<<< HEAD
	LimitDefaults     = `query-edge=1000000; normalize-node=10000; mutations-nquad=1000000;`
	AclDefaults       = `access-ttl=6h; refresh-ttl=30d;`
	SecurityDefaults  = ``
	RaftDefaults      = `snapshot-after=10000; pending-proposals=256; learner=false;`
	LudicrousDefaults = `enabled=false; concurrency=2000;`
	GraphQLDefaults   = `introspection=true; debug=false; extensions=true; poll-interval=1s;`
=======
	BadgerDefaults = "compression=snappy; goroutines=8;"
>>>>>>> e2c1dae3
)

// ServerState holds the state of the Dgraph server.
type ServerState struct {
	FinishCh chan struct{} // channel to wait for all pending reqs to finish.

	Pstore   *badger.DB
	WALstore *raftwal.DiskStorage
	gcCloser *z.Closer // closer for valueLogGC

	needTs chan tsReq
}

// State is the instance of ServerState used by the current server.
var State ServerState

// InitServerState initializes this server's state.
func InitServerState() {
	Config.validate()

	State.FinishCh = make(chan struct{})
	State.needTs = make(chan tsReq, 100)

	State.initStorage()
	go State.fillTimestampRequests()

	groupId, err := x.ReadGroupIdFile(Config.PostingDir)
	if err != nil {
		glog.Warningf("Could not read %s file inside posting directory %s.", x.GroupIdFileName,
			Config.PostingDir)
	}
	x.WorkerConfig.ProposedGroupId = groupId
}

func setBadgerOptions(opt badger.Options) badger.Options {
	opt = opt.WithSyncWrites(false).
		WithLogger(&x.ToGlog{}).
		WithEncryptionKey(x.WorkerConfig.EncryptionKey)

	// Disable conflict detection in badger. Alpha runs in managed mode and
	// perform its own conflict detection so we don't need badger's conflict
	// detection. Using badger's conflict detection uses memory which can be
	// saved by disabling it.
	opt.DetectConflicts = false

	glog.Infof("Setting Posting Dir Compression Level: %d", Config.PostingDirCompressionLevel)
	opt.Compression = Config.PostingDirCompression
	opt.ZSTDCompressionLevel = Config.PostingDirCompressionLevel

	// Settings for the data directory.
	return opt
}

func (s *ServerState) initStorage() {
	var err error

	if x.WorkerConfig.EncryptionKey != nil {
		// non-nil key file
		if !EnterpriseEnabled() {
			// not licensed --> crash.
			glog.Fatal("Valid Enterprise License needed for the Encryption feature.")
		} else {
			// licensed --> OK.
			glog.Infof("Encryption feature enabled.")
		}
	}

	{
		// Write Ahead Log directory
		x.Checkf(os.MkdirAll(Config.WALDir, 0700), "Error while creating WAL dir.")
		s.WALstore, err = raftwal.InitEncrypted(Config.WALDir, x.WorkerConfig.EncryptionKey)
		x.Check(err)
	}
	{
		// Postings directory
		// All the writes to posting store should be synchronous. We use batched writers
		// for posting lists, so the cost of sync writes is amortized.
		x.Check(os.MkdirAll(Config.PostingDir, 0700))
		opt := badger.DefaultOptions(Config.PostingDir).
			WithNumVersionsToKeep(math.MaxInt32).
			WithNumGoroutines(int(x.WorkerConfig.Badger.GetUint64("goroutines"))).
			WithBlockCacheSize(Config.PBlockCacheSize).
			WithIndexCacheSize(Config.PIndexCacheSize).
			WithNamespaceOffset(x.NamespaceOffset)
		opt = setBadgerOptions(opt)

		// Print the options w/o exposing key.
		// TODO: Build a stringify interface in Badger options, which is used to print nicely here.
		key := opt.EncryptionKey
		opt.EncryptionKey = nil
		glog.Infof("Opening postings BadgerDB with options: %+v\n", opt)
		opt.EncryptionKey = key

		s.Pstore, err = badger.OpenManaged(opt)
		x.Checkf(err, "Error while creating badger KV posting store")

		// zero out from memory
		opt.EncryptionKey = nil
	}
	// Temp directory
	x.Check(os.MkdirAll(x.WorkerConfig.TmpDir, 0700))

	s.gcCloser = z.NewCloser(3)
	go x.RunVlogGC(s.Pstore, s.gcCloser)
	// Commenting this out because Badger is doing its own cache checks.
	go x.MonitorCacheHealth(s.Pstore, s.gcCloser)
	go x.MonitorDiskMetrics("postings_fs", Config.PostingDir, s.gcCloser)
}

// Dispose stops and closes all the resources inside the server state.
func (s *ServerState) Dispose() {
	s.gcCloser.SignalAndWait()
	if err := s.Pstore.Close(); err != nil {
		glog.Errorf("Error while closing postings store: %v", err)
	}
	if err := s.WALstore.Close(); err != nil {
		glog.Errorf("Error while closing WAL store: %v", err)
	}
}

func (s *ServerState) GetTimestamp(readOnly bool) uint64 {
	tr := tsReq{readOnly: readOnly, ch: make(chan uint64)}
	s.needTs <- tr
	return <-tr.ch
}

func (s *ServerState) fillTimestampRequests() {
	const (
		initDelay = 10 * time.Millisecond
		maxDelay  = time.Second
	)

	defer func() {
		glog.Infoln("Exiting fillTimestampRequests")
	}()

	var reqs []tsReq
	for {
		// Reset variables.
		reqs = reqs[:0]
		delay := initDelay

		select {
		case <-s.gcCloser.HasBeenClosed():
			return
		case req := <-s.needTs:
		slurpLoop:
			for {
				reqs = append(reqs, req)
				select {
				case req = <-s.needTs:
				default:
					break slurpLoop
				}
			}
		}

		// Generate the request.
		num := &pb.Num{}
		for _, r := range reqs {
			if r.readOnly {
				num.ReadOnly = true
			} else {
				num.Val++
			}
		}

		// Execute the request with infinite retries.
	retry:
		if s.gcCloser.Ctx().Err() != nil {
			return
		}
		ctx, cancel := context.WithTimeout(s.gcCloser.Ctx(), 10*time.Second)
		ts, err := Timestamps(ctx, num)
		cancel()
		if err != nil {
			glog.Warningf("Error while retrieving timestamps: %v with delay: %v."+
				" Will retry...\n", err, delay)
			time.Sleep(delay)
			delay *= 2
			if delay > maxDelay {
				delay = maxDelay
			}
			goto retry
		}
		var offset uint64
		for _, req := range reqs {
			if req.readOnly {
				req.ch <- ts.ReadOnly
			} else {
				req.ch <- ts.StartId + offset
				offset++
			}
		}
		x.AssertTrue(ts.StartId == 0 || ts.StartId+offset-1 == ts.EndId)
	}
}

type tsReq struct {
	readOnly bool
	// A one-shot chan which we can send a txn timestamp upon.
	ch chan uint64
}<|MERGE_RESOLUTION|>--- conflicted
+++ resolved
@@ -31,16 +31,13 @@
 )
 
 const (
-<<<<<<< HEAD
 	LimitDefaults     = `query-edge=1000000; normalize-node=10000; mutations-nquad=1000000;`
 	AclDefaults       = `access-ttl=6h; refresh-ttl=30d;`
 	SecurityDefaults  = ``
 	RaftDefaults      = `snapshot-after=10000; pending-proposals=256; learner=false;`
 	LudicrousDefaults = `enabled=false; concurrency=2000;`
 	GraphQLDefaults   = `introspection=true; debug=false; extensions=true; poll-interval=1s;`
-=======
-	BadgerDefaults = "compression=snappy; goroutines=8;"
->>>>>>> e2c1dae3
+	BadgerDefaults    = `compression=snappy; goroutines=8;`
 )
 
 // ServerState holds the state of the Dgraph server.
