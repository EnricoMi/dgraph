--- conflicted
+++ resolved
@@ -896,14 +896,9 @@
 	bopts := badger.DefaultOptions(dir).
 		WithReadOnly(opt.readOnly).
 		WithEncryptionKey(opt.key).
-<<<<<<< HEAD
-		WithIndexCacheSize(64 << 20).
-		WithBlockCacheSize(64 << 20)
-=======
 		WithBlockCacheSize(1 << 30).
 		WithIndexCacheSize(1 << 30)
 
->>>>>>> 22e8d6d1
 	x.AssertTruef(len(bopts.Dir) > 0, "No posting or wal dir specified.")
 	fmt.Printf("Opening DB: %s\n", bopts.Dir)
 
