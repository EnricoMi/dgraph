/*
 * Copyright 2017-2018 Dgraph Labs, Inc. and Contributors
 *
 * Licensed under the Apache License, Version 2.0 (the "License");
 * you may not use this file except in compliance with the License.
 * You may obtain a copy of the License at
 *
 *     http://www.apache.org/licenses/LICENSE-2.0
 *
 * Unless required by applicable law or agreed to in writing, software
 * distributed under the License is distributed on an "AS IS" BASIS,
 * WITHOUT WARRANTIES OR CONDITIONS OF ANY KIND, either express or implied.
 * See the License for the specific language governing permissions and
 * limitations under the License.
 */

package alpha

import (
	"bytes"
	"compress/gzip"
	"context"
	"encoding/json"
	"fmt"
	"io"
	"io/ioutil"
	"mime"
	"net/http"
	"sort"
	"strconv"
	"strings"
	"time"

	"github.com/dgraph-io/dgo/v200"
	"github.com/dgraph-io/dgo/v200/protos/api"
	"github.com/dgraph-io/dgraph/edgraph"
	"github.com/dgraph-io/dgraph/gql"
	"github.com/dgraph-io/dgraph/graphql/schema"
	"github.com/dgraph-io/dgraph/graphql/web"
	"github.com/dgraph-io/dgraph/query"
	"github.com/dgraph-io/dgraph/worker"
	"github.com/dgraph-io/dgraph/x"
	"github.com/gogo/protobuf/jsonpb"
	"github.com/golang/glog"
	"github.com/pkg/errors"
	"google.golang.org/grpc/metadata"
)

func allowed(method string) bool {
	return method == http.MethodPost || method == http.MethodPut
}

// Common functionality for these request handlers. Returns true if the request is completely
// handled here and nothing further needs to be done.
func commonHandler(w http.ResponseWriter, r *http.Request) bool {
	// Do these requests really need CORS headers? Doesn't seem like it, but they are probably
	// harmless aside from the extra size they add to each response.
	x.AddCorsHeaders(w)
	w.Header().Set("Content-Type", "application/json")

	if r.Method == "OPTIONS" {
		return true
	} else if !allowed(r.Method) {
		w.WriteHeader(http.StatusBadRequest)
		x.SetStatus(w, x.ErrorInvalidMethod, "Invalid method")
		return true
	}

	return false
}

// Read request body, transparently decompressing if necessary. Return nil on error.
func readRequest(w http.ResponseWriter, r *http.Request) []byte {
	var in io.Reader = r.Body

	if enc := r.Header.Get("Content-Encoding"); enc != "" && enc != "identity" {
		if enc == "gzip" {
			gz, err := gzip.NewReader(r.Body)
			if err != nil {
				x.SetStatus(w, x.Error, "Unable to create decompressor")
				return nil
			}
			defer gz.Close()
			in = gz
		} else {
			x.SetStatus(w, x.ErrorInvalidRequest, "Unsupported content encoding")
			return nil
		}
	}

	body, err := ioutil.ReadAll(in)
	if err != nil {
		x.SetStatus(w, x.ErrorInvalidRequest, err.Error())
		return nil
	}

	return body
}

// parseUint64 reads the value for given URL parameter from request and
// parses it into uint64, empty string is converted into zero value
func parseUint64(r *http.Request, name string) (uint64, error) {
	value := r.URL.Query().Get(name)
	if value == "" {
		return 0, nil
	}

	uintVal, err := strconv.ParseUint(value, 0, 64)
	if err != nil {
		return 0, errors.Wrapf(err, "while parsing %s as uint64", name)
	}

	return uintVal, nil
}

// parseBool reads the value for given URL parameter from request and
// parses it into bool, empty string is converted into zero value
func parseBool(r *http.Request, name string) (bool, error) {
	value := r.URL.Query().Get(name)
	if value == "" {
		return false, nil
	}

	boolval, err := strconv.ParseBool(value)
	if err != nil {
		return false, errors.Wrapf(err, "while parsing %s as bool", name)
	}

	return boolval, nil
}

// parseDuration reads the value for given URL parameter from request and
// parses it into time.Duration, empty string is converted into zero value
func parseDuration(r *http.Request, name string) (time.Duration, error) {
	value := r.URL.Query().Get(name)
	if value == "" {
		return 0, nil
	}

	durationValue, err := time.ParseDuration(value)
	if err != nil {
		return 0, errors.Wrapf(err, "while parsing %s as time.Duration", name)
	}

	return durationValue, nil
}

// This method should just build the request and proxy it to the Query method of dgraph.Server.
// It can then encode the response as appropriate before sending it back to the user.
func queryHandler(w http.ResponseWriter, r *http.Request) {
	if commonHandler(w, r) {
		return
	}

	isDebugMode, err := parseBool(r, "debug")
	if err != nil {
		x.SetStatus(w, x.ErrorInvalidRequest, err.Error())
		return
	}
	queryTimeout, err := parseDuration(r, "timeout")
	if err != nil {
		x.SetStatus(w, x.ErrorInvalidRequest, err.Error())
		return
	}
	startTs, err := parseUint64(r, "startTs")
	if err != nil {
		x.SetStatus(w, x.ErrorInvalidRequest, err.Error())
		return
	}

	body := readRequest(w, r)
	if body == nil {
		return
	}

	var params struct {
		Query     string            `json:"query"`
		Variables map[string]string `json:"variables"`
	}

	contentType := r.Header.Get("Content-Type")
	mediaType, contentTypeParams, err := mime.ParseMediaType(contentType)
	if err != nil {
		x.SetStatus(w, x.ErrorInvalidRequest, "Invalid Content-Type")
	}
	if charset, ok := contentTypeParams["charset"]; ok && strings.ToLower(charset) != "utf-8" {
		x.SetStatus(w, x.ErrorInvalidRequest, "Unsupported charset. "+
			"Supported charset is UTF-8")
		return
	}

	switch mediaType {
	case "application/json":
		if err := json.Unmarshal(body, &params); err != nil {
			jsonErr := convertJSONError(string(body), err)
			x.SetStatus(w, x.ErrorInvalidRequest, jsonErr.Error())
			return
		}
	case "application/graphql+-", "application/dql":
		params.Query = string(body)
	default:
		x.SetStatus(w, x.ErrorInvalidRequest, "Unsupported Content-Type. "+
			"Supported content types are application/json, application/graphql+-,application/dql")
		return
	}

	ctx := context.WithValue(r.Context(), query.DebugKey, isDebugMode)
	ctx = x.AttachAccessJwt(ctx, r)
	ctx = x.AttachRemoteIP(ctx, r)

	if queryTimeout != 0 {
		var cancel context.CancelFunc
		ctx, cancel = context.WithTimeout(ctx, queryTimeout)
		defer cancel()
	}

	req := api.Request{
		Vars:    params.Variables,
		Query:   params.Query,
		StartTs: startTs,
	}

	if req.StartTs == 0 {
		// If be is set, run this as a best-effort query.
		isBestEffort, err := parseBool(r, "be")
		if err != nil {
			x.SetStatus(w, x.ErrorInvalidRequest, err.Error())
			return
		}
		if isBestEffort {
			req.BestEffort = true
			req.ReadOnly = true
		}

		// If ro is set, run this as a readonly query.
		isReadOnly, err := parseBool(r, "ro")
		if err != nil {
			x.SetStatus(w, x.ErrorInvalidRequest, err.Error())
			return
		}
		if isReadOnly {
			req.ReadOnly = true
		}
	}

	// Core processing happens here.
	resp, err := (&edgraph.Server{}).Query(ctx, &req)
	if err != nil {
		x.SetStatusWithData(w, x.ErrorInvalidRequest, err.Error())
		return
	}
	// Add cost to the header.
	w.Header().Set(x.DgraphCostHeader, fmt.Sprint(resp.Metrics.NumUids["_total"]))

	e := query.Extensions{
		Txn:     resp.Txn,
		Latency: resp.Latency,
		Metrics: resp.Metrics,
	}
	js, err := json.Marshal(e)
	if err != nil {
		x.SetStatusWithData(w, x.Error, err.Error())
		return
	}

	var out bytes.Buffer
	writeEntry := func(key string, js []byte) {
		x.Check2(out.WriteRune('"'))
		x.Check2(out.WriteString(key))
		x.Check2(out.WriteRune('"'))
		x.Check2(out.WriteRune(':'))
		x.Check2(out.Write(js))
	}
	x.Check2(out.WriteRune('{'))
	writeEntry("data", resp.Json)
	x.Check2(out.WriteRune(','))
	writeEntry("extensions", js)
	x.Check2(out.WriteRune('}'))

	if _, err := x.WriteResponse(w, r, out.Bytes()); err != nil {
		// If client crashes before server could write response, writeResponse will error out,
		// Check2 will fatal and shut the server down in such scenario. We don't want that.
		glog.Errorln("Unable to write response: ", err)
	}
}

func mutationHandler(w http.ResponseWriter, r *http.Request) {
	if commonHandler(w, r) {
		return
	}

	commitNow, err := parseBool(r, "commitNow")
	if err != nil {
		x.SetStatus(w, x.ErrorInvalidRequest, err.Error())
		return
	}
	startTs, err := parseUint64(r, "startTs")
	if err != nil {
		x.SetStatus(w, x.ErrorInvalidRequest, err.Error())
		return
	}
	body := readRequest(w, r)
	if body == nil {
		return
	}

	// start parsing the query
	parseStart := time.Now()

	var req *api.Request
	contentType := r.Header.Get("Content-Type")
	mediaType, contentTypeParams, err := mime.ParseMediaType(contentType)
	if err != nil {
		x.SetStatus(w, x.ErrorInvalidRequest, "Invalid Content-Type")
	}
	if charset, ok := contentTypeParams["charset"]; ok && strings.ToLower(charset) != "utf-8" {
		x.SetStatus(w, x.ErrorInvalidRequest, "Unsupported charset. "+
			"Supported charset is UTF-8")
		return
	}

	switch mediaType {
	case "application/json":
		ms := make(map[string]*skipJSONUnmarshal)
		if err := json.Unmarshal(body, &ms); err != nil {
			jsonErr := convertJSONError(string(body), err)
			x.SetStatus(w, x.ErrorInvalidRequest, jsonErr.Error())
			return
		}

		req = &api.Request{}
		if queryText, ok := ms["query"]; ok && queryText != nil {
			req.Query, err = strconv.Unquote(string(queryText.bs))
			if err != nil {
				x.SetStatus(w, x.ErrorInvalidRequest, err.Error())
				return
			}
		}

		// JSON API support both keys 1. mutations  2. set,delete,cond
		// We want to maintain the backward compatibility of the API here.
		extractMutation := func(jsMap map[string]*skipJSONUnmarshal) (*api.Mutation, error) {
			mu := &api.Mutation{}
			empty := true
			if setJSON, ok := jsMap["set"]; ok && setJSON != nil {
				empty = false
				mu.SetJson = setJSON.bs
			}
			if delJSON, ok := jsMap["delete"]; ok && delJSON != nil {
				empty = false
				mu.DeleteJson = delJSON.bs
			}
			if condText, ok := jsMap["cond"]; ok && condText != nil {
				mu.Cond, err = strconv.Unquote(string(condText.bs))
				if err != nil {
					return nil, err
				}
			}

			if empty {
				return nil, nil
			}

			return mu, nil
		}
		if mu, err := extractMutation(ms); err != nil {
			x.SetStatus(w, x.ErrorInvalidRequest, err.Error())
			return
		} else if mu != nil {
			req.Mutations = append(req.Mutations, mu)
		}
		if mus, ok := ms["mutations"]; ok && mus != nil {
			var mm []map[string]*skipJSONUnmarshal
			if err := json.Unmarshal(mus.bs, &mm); err != nil {
				jsonErr := convertJSONError(string(mus.bs), err)
				x.SetStatus(w, x.ErrorInvalidRequest, jsonErr.Error())
				return
			}

			for _, m := range mm {
				if mu, err := extractMutation(m); err != nil {
					x.SetStatus(w, x.ErrorInvalidRequest, err.Error())
					return
				} else if mu != nil {
					req.Mutations = append(req.Mutations, mu)
				}
			}
		}

	case "application/rdf":
		// Parse N-Quads.
		req, err = gql.ParseMutation(string(body))
		if err != nil {
			x.SetStatus(w, x.ErrorInvalidRequest, err.Error())
			return
		}

	default:
		x.SetStatus(w, x.ErrorInvalidRequest, "Unsupported Content-Type. "+
			"Supported content types are application/json, application/rdf")
		return
	}

	// end of query parsing
	parseEnd := time.Now()

	req.StartTs = startTs
	req.CommitNow = commitNow

	ctx := x.AttachAccessJwt(context.Background(), r)
	resp, err := (&edgraph.Server{}).Query(ctx, req)
	if err != nil {
		x.SetStatusWithData(w, x.ErrorInvalidRequest, err.Error())
		return
	}
	// Add cost to the header.
	w.Header().Set(x.DgraphCostHeader, fmt.Sprint(resp.Metrics.NumUids["_total"]))

	resp.Latency.ParsingNs = uint64(parseEnd.Sub(parseStart).Nanoseconds())
	e := query.Extensions{
		Txn:     resp.Txn,
		Latency: resp.Latency,
	}
	sort.Strings(e.Txn.Keys)
	sort.Strings(e.Txn.Preds)

	// Don't send keys array which is part of txn context if its commit immediately.
	if req.CommitNow {
		e.Txn.Keys = e.Txn.Keys[:0]
	}

	response := map[string]interface{}{}
	response["extensions"] = e
	mp := map[string]interface{}{}
	mp["code"] = x.Success
	mp["message"] = "Done"
	mp["uids"] = resp.Uids
	mp["queries"] = json.RawMessage(resp.Json)
	response["data"] = mp

	js, err := json.Marshal(response)
	if err != nil {
		x.SetStatusWithData(w, x.Error, err.Error())
		return
	}

	_, _ = x.WriteResponse(w, r, js)
}

func commitHandler(w http.ResponseWriter, r *http.Request) {
	if commonHandler(w, r) {
		return
	}

	startTs, err := parseUint64(r, "startTs")
	if err != nil {
		x.SetStatus(w, x.ErrorInvalidRequest, err.Error())
		return
	}
	if startTs == 0 {
		x.SetStatus(w, x.ErrorInvalidRequest,
			"startTs parameter is mandatory while trying to commit")
		return
	}

	abort, err := parseBool(r, "abort")
	if err != nil {
		x.SetStatus(w, x.ErrorInvalidRequest, err.Error())
		return
	}

	var response map[string]interface{}
	if abort {
		response, err = handleAbort(startTs)
	} else {
		// Keys are sent as an array in the body.
		reqText := readRequest(w, r)
		if reqText == nil {
			return
		}

		response, err = handleCommit(startTs, reqText)
	}
	if err != nil {
		x.SetStatus(w, x.ErrorInvalidRequest, err.Error())
		return
	}

	js, err := json.Marshal(response)
	if err != nil {
		x.SetStatusWithData(w, x.Error, err.Error())
		return
	}

	_, _ = x.WriteResponse(w, r, js)
}

func handleAbort(startTs uint64) (map[string]interface{}, error) {
	tc := &api.TxnContext{
		StartTs: startTs,
		Aborted: true,
	}

	_, err := worker.CommitOverNetwork(context.Background(), tc)
	switch err {
	case dgo.ErrAborted:
		return map[string]interface{}{
			"code":    x.Success,
			"message": "Done",
		}, nil
	case nil:
		return nil, errors.Errorf("transaction could not be aborted")
	default:
		return nil, err
	}
}

func handleCommit(startTs uint64, reqText []byte) (map[string]interface{}, error) {
	tc := &api.TxnContext{
		StartTs: startTs,
	}

	var reqList []string
	useList := false
	if err := json.Unmarshal(reqText, &reqList); err == nil {
		useList = true
	}

	var reqMap map[string][]string
	if err := json.Unmarshal(reqText, &reqMap); err != nil && !useList {
		return nil, err
	}

	if useList {
		tc.Keys = reqList
	} else {
		tc.Keys = reqMap["keys"]
		tc.Preds = reqMap["preds"]
	}

	cts, err := worker.CommitOverNetwork(context.Background(), tc)
	if err != nil {
		return nil, err
	}

	resp := &api.Response{}
	resp.Txn = tc
	resp.Txn.CommitTs = cts
	e := query.Extensions{
		Txn: resp.Txn,
	}
	e.Txn.Keys = e.Txn.Keys[:0]
	response := map[string]interface{}{}
	response["extensions"] = e
	mp := map[string]interface{}{}
	mp["code"] = x.Success
	mp["message"] = "Done"
	response["data"] = mp

	return response, nil
}

func alterHandler(w http.ResponseWriter, r *http.Request) {
	if commonHandler(w, r) {
		return
	}

	b := readRequest(w, r)
	if b == nil {
		return
	}

	op := &api.Operation{}
	if err := jsonpb.UnmarshalString(string(b), op); err != nil {
		op.Schema = string(b)
	}

	runInBackground, err := parseBool(r, "runInBackground")
	if err != nil {
		x.SetStatus(w, x.ErrorInvalidRequest, err.Error())
		return
	}
	op.RunInBackground = runInBackground

	glog.Infof("Got alter request via HTTP from %s\n", r.RemoteAddr)
	fwd := r.Header.Get("X-Forwarded-For")
	if len(fwd) > 0 {
		glog.Infof("The alter request is forwarded by %s\n", fwd)
	}

	// Pass in PoorMan's auth, ACL and IP information if present.
	ctx := x.AttachAuthToken(context.Background(), r)
	ctx = x.AttachAccessJwt(ctx, r)
	ctx = x.AttachRemoteIP(ctx, r)
	if _, err := (&edgraph.Server{}).Alter(ctx, op); err != nil {
		x.SetStatus(w, x.Error, err.Error())
		return
	}

	writeSuccessResponse(w, r)
}

func adminSchemaHandler(w http.ResponseWriter, r *http.Request, adminServer web.IServeGraphQL) {
	if commonHandler(w, r) {
		return
	}

	b := readRequest(w, r)
	if b == nil {
		return
	}

	gqlReq := &schema.Request{
		Query: `
		mutation updateGqlSchema($sch: String!) {
			updateGQLSchema(input: {
				set: {
					schema: $sch
				}
			}) {
				gqlSchema {
					id
				}
			}
		}`,
		Variables: map[string]interface{}{"sch": string(b)},
	}

	response := resolveWithAdminServer(gqlReq, r, adminServer)
	if len(response.Errors) > 0 {
		x.SetStatus(w, x.Error, response.Errors.Error())
		return
	}

	writeSuccessResponse(w, r)
}

func resolveWithAdminServer(gqlReq *schema.Request, r *http.Request,
	adminServer web.IServeGraphQL) *schema.Response {
	md := metadata.New(nil)
	ctx := metadata.NewIncomingContext(context.Background(), md)
	ctx = x.AttachAccessJwt(ctx, r)
	ctx = x.AttachRemoteIP(ctx, r)
	ctx = x.AttachAuthToken(ctx, r)
<<<<<<< HEAD
	ctx = x.AttachNamespace(ctx, x.ExtractNamespaceHTTP(r))
=======
	ctx = x.AttachJWTNamespace(ctx)
>>>>>>> 10fbc3ff

	return adminServer.ResolveWithNs(ctx, 0, gqlReq)
}

func writeSuccessResponse(w http.ResponseWriter, r *http.Request) {
	res := map[string]interface{}{}
	data := map[string]interface{}{}
	data["code"] = x.Success
	data["message"] = "Done"
	res["data"] = data

	js, err := json.Marshal(res)
	if err != nil {
		x.SetStatus(w, x.Error, err.Error())
		return
	}

	_, _ = x.WriteResponse(w, r, js)
}

// skipJSONUnmarshal stores the raw bytes as is while JSON unmarshaling.
type skipJSONUnmarshal struct {
	bs []byte
}

func (sju *skipJSONUnmarshal) UnmarshalJSON(bs []byte) error {
	sju.bs = bs
	return nil
}

// convertJSONError adds line and character information to the JSON error.
// Idea taken from: https://bit.ly/2moFIVS
func convertJSONError(input string, err error) error {
	if err == nil {
		return nil
	}

	if jsonError, ok := err.(*json.SyntaxError); ok {
		line, character, lcErr := jsonLineAndChar(input, int(jsonError.Offset))
		if lcErr != nil {
			return err
		}
		return errors.Errorf("Error parsing JSON at line %d, character %d: %v\n", line, character,
			jsonError.Error())
	}

	if jsonError, ok := err.(*json.UnmarshalTypeError); ok {
		line, character, lcErr := jsonLineAndChar(input, int(jsonError.Offset))
		if lcErr != nil {
			return err
		}
		return errors.Errorf("Error parsing JSON at line %d, character %d: %v\n", line, character,
			jsonError.Error())
	}

	return err
}

func jsonLineAndChar(input string, offset int) (line int, character int, err error) {
	lf := rune(0x0A)

	if offset > len(input) || offset < 0 {
		return 0, 0, errors.Errorf("Couldn't find offset %d within the input.", offset)
	}

	line = 1
	for i, b := range input {
		if b == lf {
			line++
			character = 0
		}
		character++
		if i == offset {
			break
		}
	}

	return line, character, nil
}<|MERGE_RESOLUTION|>--- conflicted
+++ resolved
@@ -642,11 +642,7 @@
 	ctx = x.AttachAccessJwt(ctx, r)
 	ctx = x.AttachRemoteIP(ctx, r)
 	ctx = x.AttachAuthToken(ctx, r)
-<<<<<<< HEAD
-	ctx = x.AttachNamespace(ctx, x.ExtractNamespaceHTTP(r))
-=======
 	ctx = x.AttachJWTNamespace(ctx)
->>>>>>> 10fbc3ff
 
 	return adminServer.ResolveWithNs(ctx, 0, gqlReq)
 }
