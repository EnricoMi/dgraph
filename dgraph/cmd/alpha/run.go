/*
 * Copyright 2017-2021 Dgraph Labs, Inc. and Contributors
 *
 * Licensed under the Apache License, Version 2.0 (the "License");
 * you may not use this file except in compliance with the License.
 * You may obtain a copy of the License at
 *
 *     http://www.apache.org/licenses/LICENSE-2.0
 *
 * Unless required by applicable law or agreed to in writing, software
 * distributed under the License is distributed on an "AS IS" BASIS,
 * WITHOUT WARRANTIES OR CONDITIONS OF ANY KIND, either express or implied.
 * See the License for the specific language governing permissions and
 * limitations under the License.
 */

package alpha

import (
	"bytes"
	"context"
	"crypto/tls"
	"fmt"
	"io/ioutil"
	"log"
	"math"
	"net"
	"net/http"
	_ "net/http/pprof" // http profiler
	"net/url"
	"os"
	"os/signal"
	"strings"
	"sync/atomic"
	"syscall"
	"time"

	badgerpb "github.com/dgraph-io/badger/v3/pb"
	"github.com/dgraph-io/dgraph/ee/audit"

	"github.com/dgraph-io/dgo/v200/protos/api"
	"github.com/dgraph-io/dgraph/edgraph"
	"github.com/dgraph-io/dgraph/ee/enc"
	"github.com/dgraph-io/dgraph/graphql/admin"
	"github.com/dgraph-io/dgraph/graphql/web"
	"github.com/dgraph-io/dgraph/posting"
	"github.com/dgraph-io/dgraph/protos/pb"
	"github.com/dgraph-io/dgraph/schema"
	"github.com/dgraph-io/dgraph/tok"
	"github.com/dgraph-io/dgraph/worker"
	"github.com/dgraph-io/dgraph/x"
	"github.com/dgraph-io/ristretto/z"
	"github.com/golang/glog"
	"github.com/pkg/errors"
	"github.com/spf13/cast"
	"github.com/spf13/cobra"
	"go.opencensus.io/plugin/ocgrpc"
	otrace "go.opencensus.io/trace"
	"go.opencensus.io/zpages"
	"golang.org/x/net/trace"
	"google.golang.org/grpc"
	"google.golang.org/grpc/credentials"
	_ "google.golang.org/grpc/encoding/gzip" // grpc compression
	"google.golang.org/grpc/health"
	hapi "google.golang.org/grpc/health/grpc_health_v1"

	_ "github.com/dgraph-io/gqlparser/v2/validator/rules" // make gql validator init() all rules
)

var (
	bindall bool

	// used for computing uptime
	startTime = time.Now()

	// Alpha is the sub-command invoked when running "dgraph alpha".
	Alpha x.SubCommand

	// need this here to refer it in admin_backup.go
	adminServer web.IServeGraphQL
	initDone    uint32
)

func init() {
	Alpha.Cmd = &cobra.Command{
		Use:   "alpha",
		Short: "Run Dgraph Alpha database server",
		Long: `
A Dgraph Alpha instance stores the data. Each Dgraph Alpha is responsible for
storing and serving one data group. If multiple Alphas serve the same group,
they form a Raft group and provide synchronous replication.
`,
		Run: func(cmd *cobra.Command, args []string) {
			defer x.StartProfile(Alpha.Conf).Stop()
			run()
		},
		Annotations: map[string]string{"group": "core"},
	}
	Alpha.EnvPrefix = "DGRAPH_ALPHA"
	Alpha.Cmd.SetHelpTemplate(x.NonRootTemplate)

	// If you change any of the flags below, you must also update run() to call Alpha.Conf.Get
	// with the flag name so that the values are picked up by Cobra/Viper's various config inputs
	// (e.g, config file, env vars, cli flags, etc.)
	flag := Alpha.Cmd.Flags()
	x.FillCommonFlags(flag)

	flag.StringP("postings", "p", "p", "Directory to store posting lists.")
	flag.String("tmp", "t", "Directory to store temporary buffers.")

	// Options around how to set up Badger.
	flag.String("badger.compression", "snappy",
		"[none, zstd:level, snappy] Specifies the compression algorithm and the compression"+
			"level (if applicable) for the postings directory. none would disable compression,"+
			" while zstd:1 would set zstd compression at level 1.")
	enc.RegisterFlags(flag)

	// Snapshot and Transactions.
	flag.String("abort_older_than", "5m",
		"Abort any pending transactions older than this duration. The liveness of a"+
			" transaction is determined by its last mutation.")

	flag.StringP("wal", "w", "w", "Directory to store raft write-ahead logs.")
	flag.String("whitelist", "",
		"A comma separated list of IP addresses, IP ranges, CIDR blocks, or hostnames you "+
			"wish to whitelist for performing admin actions (i.e., --whitelist 144.142.126.254,"+
			"127.0.0.1:127.0.0.3,192.168.0.0/16,host.docker.internal)")
	flag.String("export", "export", "Folder in which to store exports.")
	flag.Int("pending_proposals", 256,
		"Number of pending mutation proposals. Useful for rate limiting.")
	flag.StringP("zero", "z", fmt.Sprintf("localhost:%d", x.PortZeroGrpc),
		"Comma separated list of Dgraph Zero addresses of the form IP_ADDRESS:PORT.")

	flag.String("raft", worker.RaftDefaults,
		`Various raft options.
	idx=N provides an optional Raft ID that this Dgraph Alpha would use to join Raft groups.
	group=N provides an optional Raft Group ID that this Alpha would indicate to Zero to join.
	learner=true would make this Alpha a "learner" node. In learner mode, the Alpha would
		not participate in Raft elections. This can be used to achieve a read-only replica.
	snapshot-after=N would create a new Raft snapshot after N number of Raft entries.
		The lower this number, the more frequent snapshot creation would be.
	`)
	flag.Int("max_retries", -1,
		"Commits to disk will give up after these number of retries to prevent locking the worker"+
			" in a failed state. Use -1 to retry infinitely.")
	flag.String("auth_token", "",
		"If set, all Admin requests to Dgraph would need to have this token."+
			" The token can be passed as follows: For HTTP requests, in X-Dgraph-AuthToken header."+
			" For Grpc, in auth-token key in the context.")

	flag.String("acl_secret_file", "", "The file that stores the HMAC secret, "+
		"which is used for signing the JWT and should have at least 32 ASCII characters. "+
		"Enterprise feature.")
	flag.Duration("acl_access_ttl", 6*time.Hour, "The TTL for the access jwt. "+
		"Enterprise feature.")
	flag.Duration("acl_refresh_ttl", 30*24*time.Hour, "The TTL for the refresh jwt. "+
		"Enterprise feature.")
	flag.String("mutations", "allow",
		"Set mutation mode to allow, disallow, or strict.")

	// Useful for running multiple servers on the same machine.
	flag.IntP("port_offset", "o", 0,
		"Value added to all listening port numbers. [Internal=7080, HTTP=8080, Grpc=9080]")

	flag.Uint64("query_edge_limit", 1e6,
		"Limit for the maximum number of edges that can be returned in a query."+
			" This applies to shortest path and recursive queries.")
	flag.Uint64("normalize_node_limit", 1e4,
		"Limit for the maximum number of nodes that can be returned in a query that uses the "+
			"normalize directive.")
	flag.Uint64("mutations_nquad_limit", 1e6,
		"Limit for the maximum number of nquads that can be inserted in a mutation request")

	//Custom plugins.
	flag.String("custom_tokenizers", "",
		"Comma separated list of tokenizer plugins")

	// By default Go GRPC traces all requests.
	grpc.EnableTracing = false

	flag.Bool("graphql_introspection", true, "Set to false for no GraphQL schema introspection")
	flag.Bool("graphql_debug", false, "Enable debug mode in GraphQL. This returns auth errors to clients. We do not recommend turning it on for production.")

	// Ludicrous mode
	flag.Bool("ludicrous_mode", false, "Run Dgraph in ludicrous mode.")
	flag.Int("ludicrous_concurrency", 2000, "Number of concurrent threads in ludicrous mode")

	flag.Bool("graphql_extensions", true, "Set to false if extensions not required in GraphQL response body")
	flag.Duration("graphql_poll_interval", time.Second, "polling interval for graphql subscription.")
	flag.String("graphql_lambda_url", "",
		"URL of lambda server that implements custom GraphQL JavaScript resolvers")

	// Cache flags
	flag.String("cache_percentage", "0,65,35,0",
		`Cache percentages summing up to 100 for various caches (FORMAT:
		PostingListCache,PstoreBlockCache,PstoreIndexCache,WAL).`)

	flag.String("audit", "",
		`Various audit options.
	dir=/path/to/audits to define the path where to store the audit logs.
	compress=true/false to enabled the compression of old audit logs (default behaviour is false).
	encrypt_file=enc/key/file enables the audit log encryption with the key path provided with the
	flag.
	Sample flag could look like --audit dir=aa;encrypt_file=/filepath;compress=true`)

	// TLS configurations
	x.RegisterServerTLSFlags(flag)
}

func setupCustomTokenizers() {
	customTokenizers := Alpha.Conf.GetString("custom_tokenizers")
	if customTokenizers == "" {
		return
	}
	for _, soFile := range strings.Split(customTokenizers, ",") {
		tok.LoadCustomTokenizer(soFile)
	}
}

// Parses a comma-delimited list of IP addresses, IP ranges, CIDR blocks, or hostnames
// and returns a slice of []IPRange.
//
// e.g. "144.142.126.222:144.142.126.244,144.142.126.254,192.168.0.0/16,host.docker.internal"
func getIPsFromString(str string) ([]x.IPRange, error) {
	if str == "" {
		return []x.IPRange{}, nil
	}

	var ipRanges []x.IPRange
	rangeStrings := strings.Split(str, ",")

	for _, s := range rangeStrings {
		isIPv6 := strings.Contains(s, "::")
		tuple := strings.Split(s, ":")
		switch {
		case isIPv6 || len(tuple) == 1:
			if !strings.Contains(s, "/") {
				// string is hostname like host.docker.internal,
				// or IPv4 address like 144.124.126.254,
				// or IPv6 address like fd03:b188:0f3c:9ec4::babe:face
				ipAddr := net.ParseIP(s)
				if ipAddr != nil {
					ipRanges = append(ipRanges, x.IPRange{Lower: ipAddr, Upper: ipAddr})
				} else {
					ipAddrs, err := net.LookupIP(s)
					if err != nil {
						return nil, errors.Errorf("invalid IP address or hostname: %s", s)
					}

					for _, addr := range ipAddrs {
						ipRanges = append(ipRanges, x.IPRange{Lower: addr, Upper: addr})
					}
				}
			} else {
				// string is CIDR block like 192.168.0.0/16 or fd03:b188:0f3c:9ec4::/64
				rangeLo, network, err := net.ParseCIDR(s)
				if err != nil {
					return nil, errors.Errorf("invalid CIDR block: %s", s)
				}

				addrLen, maskLen := len(rangeLo), len(network.Mask)
				rangeHi := make(net.IP, len(rangeLo))
				copy(rangeHi, rangeLo)
				for i := 1; i <= maskLen; i++ {
					rangeHi[addrLen-i] |= ^network.Mask[maskLen-i]
				}

				ipRanges = append(ipRanges, x.IPRange{Lower: rangeLo, Upper: rangeHi})
			}
		case len(tuple) == 2:
			// string is range like a.b.c.d:w.x.y.z
			rangeLo := net.ParseIP(tuple[0])
			rangeHi := net.ParseIP(tuple[1])
			switch {
			case rangeLo == nil:
				return nil, errors.Errorf("invalid IP address: %s", tuple[0])
			case rangeHi == nil:
				return nil, errors.Errorf("invalid IP address: %s", tuple[1])
			case bytes.Compare(rangeLo, rangeHi) > 0:
				return nil, errors.Errorf("inverted IP address range: %s", s)
			}
			ipRanges = append(ipRanges, x.IPRange{Lower: rangeLo, Upper: rangeHi})
		default:
			return nil, errors.Errorf("invalid IP address range: %s", s)
		}
	}

	return ipRanges, nil
}

func httpPort() int {
	return x.Config.PortOffset + x.PortHTTP
}

func grpcPort() int {
	return x.Config.PortOffset + x.PortGrpc
}

func healthCheck(w http.ResponseWriter, r *http.Request) {
	x.AddCorsHeaders(w)
	var err error

	if _, ok := r.URL.Query()["all"]; ok {
		w.Header().Set("Content-Type", "application/json")
		w.WriteHeader(http.StatusOK)

		ctx := x.AttachAccessJwt(context.Background(), r)
		var resp *api.Response
		if resp, err = (&edgraph.Server{}).Health(ctx, true); err != nil {
			x.SetStatus(w, x.Error, err.Error())
			return
		}
		if resp == nil {
			x.SetStatus(w, x.ErrorNoData, "No health information available.")
			return
		}
		_, _ = w.Write(resp.Json)
		return
	}

	_, ok := r.URL.Query()["live"]
	if !ok {
		if err := x.HealthCheck(); err != nil {
			w.WriteHeader(http.StatusServiceUnavailable)
			_, err = w.Write([]byte(err.Error()))
			if err != nil {
				glog.V(2).Infof("Error while writing health check response: %v", err)
			}
			return
		}
	}

	var resp *api.Response
	if resp, err = (&edgraph.Server{}).Health(context.Background(), false); err != nil {
		x.SetStatus(w, x.Error, err.Error())
		return
	}
	if resp == nil {
		x.SetStatus(w, x.ErrorNoData, "No health information available.")
		return
	}
	w.Header().Set("Content-Type", "application/json")
	w.WriteHeader(http.StatusOK)
	_, _ = w.Write(resp.Json)
}

func stateHandler(w http.ResponseWriter, r *http.Request) {
	var err error
	x.AddCorsHeaders(w)
	w.Header().Set("Content-Type", "application/json")

	ctx := context.Background()
	ctx = x.AttachAccessJwt(ctx, r)

	var aResp *api.Response
	if aResp, err = (&edgraph.Server{}).State(ctx); err != nil {
		x.SetStatus(w, x.Error, err.Error())
		return
	}
	if aResp == nil {
		x.SetStatus(w, x.ErrorNoData, "No state information available.")
		return
	}

	if _, err = w.Write(aResp.Json); err != nil {
		x.SetStatus(w, x.Error, err.Error())
		return
	}
}

// storeStatsHandler outputs some basic stats for data store.
func storeStatsHandler(w http.ResponseWriter, r *http.Request) {
	x.AddCorsHeaders(w)
	w.Header().Set("Content-Type", "text/html")
	x.Check2(w.Write([]byte("<pre>")))
	x.Check2(w.Write([]byte(worker.StoreStats())))
	x.Check2(w.Write([]byte("</pre>")))
}

func setupListener(addr string, port int) (net.Listener, error) {
	return net.Listen("tcp", fmt.Sprintf("%s:%d", addr, port))
}

func serveGRPC(l net.Listener, tlsCfg *tls.Config, closer *z.Closer) {
	defer closer.Done()

	x.RegisterExporters(Alpha.Conf, "dgraph.alpha")

	opt := []grpc.ServerOption{
		grpc.MaxRecvMsgSize(x.GrpcMaxSize),
		grpc.MaxSendMsgSize(x.GrpcMaxSize),
		grpc.MaxConcurrentStreams(1000),
		grpc.StatsHandler(&ocgrpc.ServerHandler{}),
		grpc.UnaryInterceptor(audit.AuditRequestGRPC),
	}
	if tlsCfg != nil {
		opt = append(opt, grpc.Creds(credentials.NewTLS(tlsCfg)))
	}

	s := grpc.NewServer(opt...)
	api.RegisterDgraphServer(s, &edgraph.Server{})
	hapi.RegisterHealthServer(s, health.NewServer())
	worker.RegisterZeroProxyServer(s)

	err := s.Serve(l)
	glog.Errorf("GRPC listener canceled: %v\n", err)
	s.Stop()
}

func setupServer(closer *z.Closer) {
	go worker.RunServer(bindall) // For pb.communication.

	laddr := "localhost"
	if bindall {
		laddr = "0.0.0.0"
	}

	tlsCfg, err := x.LoadServerTLSConfig(Alpha.Conf)
	if err != nil {
		log.Fatalf("Failed to setup TLS: %v\n", err)
	}

	httpListener, err := setupListener(laddr, httpPort())
	if err != nil {
		log.Fatal(err)
	}

	grpcListener, err := setupListener(laddr, grpcPort())
	if err != nil {
		log.Fatal(err)
	}

	baseMux := http.NewServeMux()
	http.Handle("/", audit.AuditRequestHttp(baseMux))

	baseMux.HandleFunc("/query", queryHandler)
	baseMux.HandleFunc("/query/", queryHandler)
	baseMux.HandleFunc("/mutate", mutationHandler)
	baseMux.HandleFunc("/mutate/", mutationHandler)
	baseMux.HandleFunc("/commit", commitHandler)
	baseMux.HandleFunc("/alter", alterHandler)
	baseMux.HandleFunc("/health", healthCheck)
	baseMux.HandleFunc("/state", stateHandler)
	baseMux.HandleFunc("/jemalloc", x.JemallocHandler)

	// TODO: Figure out what this is for?
	http.HandleFunc("/debug/store", storeStatsHandler)

	introspection := Alpha.Conf.GetBool("graphql_introspection")

	// Global Epoch is a lockless synchronization mechanism for graphql service.
	// It's is just an atomic counter used by the graphql subscription to update its state.
	// It's is used to detect the schema changes and server exit.
	// It is also reported by /probe/graphql endpoint as the schemaUpdateCounter.

	// Implementation for schema change:
	// The global epoch is incremented when there is a schema change.
	// Polling goroutine acquires the current epoch count as a local epoch.
	// The local epoch count is checked against the global epoch,
	// If there is change then we terminate the subscription.

	// Implementation for server exit:
	// The global epoch is set to maxUint64 while exiting the server.
	// By using this information polling goroutine terminates the subscription.
	globalEpoch := make(map[uint64]*uint64)
	e := new(uint64)
	atomic.StoreUint64(e, 0)
	globalEpoch[x.GalaxyNamespace] = e
	var mainServer web.IServeGraphQL
	var gqlHealthStore *admin.GraphQLHealthStore
	// Do not use := notation here because adminServer is a global variable.
	mainServer, adminServer, gqlHealthStore = admin.NewServers(introspection,
		globalEpoch, closer)
<<<<<<< HEAD
	http.HandleFunc("/graphql", func(w http.ResponseWriter, r *http.Request) {
		r.Header.Set("resolver", r.Header.Get(x.NamespaceHeaderHTTP))
		admin.LazyLoadSchema(x.ExtractNamespaceHTTP(r))
=======
	baseMux.HandleFunc("/graphql", func(w http.ResponseWriter, r *http.Request) {
		ctx := x.AttachAccessJwt(context.Background(), r)
		// Ignording error because the default value is zero anyways.
		namespace, _ := x.ExtractJWTNamespace(ctx)
		r.Header.Set("resolver", strconv.FormatUint(namespace, 10))
		r.Header.Set("namespace", strconv.FormatUint(namespace, 10))
>>>>>>> 10fbc3ff
		mainServer.HTTPHandler().ServeHTTP(w, r)
	})

	baseMux.HandleFunc("/probe/graphql", func(w http.ResponseWriter, r *http.Request) {
		healthStatus := gqlHealthStore.GetHealth()
		httpStatusCode := http.StatusOK
		if !healthStatus.Healthy {
			httpStatusCode = http.StatusServiceUnavailable
		}
		w.Header().Set("Content-Type", "application/json")
<<<<<<< HEAD
		e = globalEpoch[x.ExtractNamespaceHTTP(r)]
=======
		x.AddCorsHeaders(w)
		w.WriteHeader(httpStatusCode)
		ctx := x.AttachAccessJwt(context.Background(), r)
		ns, _ := x.ExtractJWTNamespace(ctx)
		e = globalEpoch[ns]
>>>>>>> 10fbc3ff
		var counter uint64
		if e != nil {
			counter = atomic.LoadUint64(e)
		}
		x.Check2(w.Write([]byte(fmt.Sprintf(`{"status":"%s","schemaUpdateCounter":%d}`,
			healthStatus.StatusMsg, counter))))
	})
	baseMux.HandleFunc("/admin", func(w http.ResponseWriter, r *http.Request) {
		r.Header.Set("resolver", "0")
		// We don't need to load the schema for all the admin operations.
		// Only a few like getUser, queryGroup require this. So, this can be optimized.
		admin.LazyLoadSchema(x.ExtractNamespaceHTTP(r))
		allowedMethodsHandler(allowedMethods{
			http.MethodGet:     true,
			http.MethodPost:    true,
			http.MethodOptions: true,
		}, adminAuthHandler(adminServer.HTTPHandler())).ServeHTTP(w, r)
	})

	baseMux.Handle("/admin/schema", adminAuthHandler(http.HandlerFunc(func(
		w http.ResponseWriter,
		r *http.Request) {
		adminSchemaHandler(w, r, adminServer)
	})))

	baseMux.HandleFunc("/admin/schema/validate", func(w http.ResponseWriter,
		r *http.Request) {
		schema := readRequest(w, r)
		w.Header().Set("Content-Type", "application/json")

		err := admin.SchemaValidate(string(schema))
		if err == nil {
			w.WriteHeader(http.StatusOK)
			x.SetStatus(w, "success", "Schema is valid")
			return
		}

		w.WriteHeader(http.StatusBadRequest)
		errs := strings.Split(strings.TrimSpace(err.Error()), "\n")
		x.SetStatusWithErrors(w, x.ErrorInvalidRequest, errs)
	})

	baseMux.Handle("/admin/shutdown", allowedMethodsHandler(allowedMethods{http.
		MethodGet: true},
		adminAuthHandler(http.HandlerFunc(func(w http.ResponseWriter, r *http.Request) {
			shutDownHandler(w, r, adminServer)
		}))))

	baseMux.Handle("/admin/draining", allowedMethodsHandler(allowedMethods{
		http.MethodPut:  true,
		http.MethodPost: true,
	}, adminAuthHandler(http.HandlerFunc(func(w http.ResponseWriter, r *http.Request) {
		drainingHandler(w, r, adminServer)
	}))))

	baseMux.Handle("/admin/export", allowedMethodsHandler(
		allowedMethods{http.MethodGet: true},
		adminAuthHandler(http.HandlerFunc(func(w http.ResponseWriter, r *http.Request) {
			exportHandler(w, r, adminServer)
		}))))

	baseMux.Handle("/admin/config/cache_mb", allowedMethodsHandler(allowedMethods{
		http.MethodGet: true,
		http.MethodPut: true,
	}, adminAuthHandler(http.HandlerFunc(func(w http.ResponseWriter, r *http.Request) {
		memoryLimitHandler(w, r, adminServer)
	}))))

	addr := fmt.Sprintf("%s:%d", laddr, httpPort())
	glog.Infof("Bringing up GraphQL HTTP API at %s/graphql", addr)
	glog.Infof("Bringing up GraphQL HTTP admin API at %s/admin", addr)

	// Add OpenCensus z-pages.
	zpages.Handle(baseMux, "/z")

	baseMux.Handle("/", http.HandlerFunc(homeHandler))
	baseMux.Handle("/ui/keywords", http.HandlerFunc(keywordHandler))

	// Initialize the servers.
	admin.ServerCloser.AddRunning(3)
	go serveGRPC(grpcListener, tlsCfg, admin.ServerCloser)
	go x.StartListenHttpAndHttps(httpListener, tlsCfg, admin.ServerCloser)

	if Alpha.Conf.GetBool("telemetry") {
		go edgraph.PeriodicallyPostTelemetry()
	}

	go func() {
		defer admin.ServerCloser.Done()

		<-admin.ServerCloser.HasBeenClosed()
		// TODO - Verify why do we do this and does it have to be done for all namespaces.
		e = globalEpoch[x.GalaxyNamespace]
		atomic.StoreUint64(e, math.MaxUint64)

		// Stops grpc/http servers; Already accepted connections are not closed.
		if err := grpcListener.Close(); err != nil {
			glog.Warningf("Error while closing gRPC listener: %s", err)
		}
		if err := httpListener.Close(); err != nil {
			glog.Warningf("Error while closing HTTP listener: %s", err)
		}
	}()

	glog.Infoln("gRPC server started.  Listening on port", grpcPort())
	glog.Infoln("HTTP server started.  Listening on port", httpPort())

	atomic.AddUint32(&initDone, 1)
	admin.ServerCloser.Wait()
}

func run() {
	var err error
	if Alpha.Conf.GetBool("enable_sentry") {
		x.InitSentry(enc.EeBuild)
		defer x.FlushSentry()
		x.ConfigureSentryScope("alpha")
		x.WrapPanics()
		x.SentryOptOutNote()
	}
	bindall = Alpha.Conf.GetBool("bindall")

	totalCache := int64(Alpha.Conf.GetInt("cache_mb"))
	x.AssertTruef(totalCache >= 0, "ERROR: Cache size must be non-negative")
	if Alpha.Conf.IsSet("lru_mb") {
		glog.Warningln("--lru_mb is deprecated, use --cache_mb instead")
		if !Alpha.Conf.IsSet("cache_mb") {
			totalCache = int64(Alpha.Conf.GetFloat64("lru_mb"))
		}
	}

	cachePercentage := Alpha.Conf.GetString("cache_percentage")
	cachePercent, err := x.GetCachePercentages(cachePercentage, 4)
	x.Check(err)
	postingListCacheSize := (cachePercent[0] * (totalCache << 20)) / 100
	pstoreBlockCacheSize := (cachePercent[1] * (totalCache << 20)) / 100
	pstoreIndexCacheSize := (cachePercent[2] * (totalCache << 20)) / 100
	walCache := (cachePercent[3] * (totalCache << 20)) / 100

	ctype, clevel := x.ParseCompression(Alpha.Conf.GetString("badger.compression"))

	conf := audit.GetAuditConf(Alpha.Conf.GetString("audit"))
	opts := worker.Options{
		PostingDir:                 Alpha.Conf.GetString("postings"),
		WALDir:                     Alpha.Conf.GetString("wal"),
		PostingDirCompression:      ctype,
		PostingDirCompressionLevel: clevel,
		CachePercentage:            cachePercentage,
		PBlockCacheSize:            pstoreBlockCacheSize,
		PIndexCacheSize:            pstoreIndexCacheSize,
		WalCache:                   walCache,

		MutationsMode: worker.AllowMutations,
		AuthToken:     Alpha.Conf.GetString("auth_token"),
		Audit:         conf,
	}

	secretFile := Alpha.Conf.GetString("acl_secret_file")
	if secretFile != "" {
		hmacSecret, err := ioutil.ReadFile(secretFile)
		if err != nil {
			glog.Fatalf("Unable to read HMAC secret from file: %v", secretFile)
		}
		if len(hmacSecret) < 32 {
			glog.Fatalf("The HMAC secret file should contain at least 256 bits (32 ascii chars)")
		}

		opts.HmacSecret = hmacSecret
		opts.AccessJwtTtl = Alpha.Conf.GetDuration("acl_access_ttl")
		opts.RefreshJwtTtl = Alpha.Conf.GetDuration("acl_refresh_ttl")

		glog.Info("HMAC secret loaded successfully.")
	}

	switch strings.ToLower(Alpha.Conf.GetString("mutations")) {
	case "allow":
		opts.MutationsMode = worker.AllowMutations
	case "disallow":
		opts.MutationsMode = worker.DisallowMutations
	case "strict":
		opts.MutationsMode = worker.StrictMutations
	default:
		glog.Error("--mutations argument must be one of allow, disallow, or strict")
		os.Exit(1)
	}

	worker.SetConfiguration(&opts)

	ips, err := getIPsFromString(Alpha.Conf.GetString("whitelist"))
	x.Check(err)

	abortDur, err := time.ParseDuration(Alpha.Conf.GetString("abort_older_than"))
	x.Check(err)

	tlsClientConf, err := x.LoadClientTLSConfigForInternalPort(Alpha.Conf)
	x.Check(err)
	tlsServerConf, err := x.LoadServerTLSConfigForInternalPort(Alpha.Conf)
	x.Check(err)

	raft := x.NewSuperFlag(Alpha.Conf.GetString("raft")).MergeAndCheckDefault(worker.RaftDefaults)
	x.WorkerConfig = x.WorkerOptions{
		TmpDir:               Alpha.Conf.GetString("tmp"),
		ExportPath:           Alpha.Conf.GetString("export"),
		NumPendingProposals:  Alpha.Conf.GetInt("pending_proposals"),
		ZeroAddr:             strings.Split(Alpha.Conf.GetString("zero"), ","),
		Raft:                 raft,
		WhiteListedIPRanges:  ips,
		MaxRetries:           Alpha.Conf.GetInt("max_retries"),
		StrictMutations:      opts.MutationsMode == worker.StrictMutations,
		AclEnabled:           secretFile != "",
		AbortOlderThan:       abortDur,
		StartTime:            startTime,
		LudicrousMode:        Alpha.Conf.GetBool("ludicrous_mode"),
		LudicrousConcurrency: Alpha.Conf.GetInt("ludicrous_concurrency"),
		TLSClientConfig:      tlsClientConf,
		TLSServerConfig:      tlsServerConf,
		HmacSecret:           opts.HmacSecret,
		Audit:                opts.Audit != nil,
	}
	x.WorkerConfig.Parse(Alpha.Conf)

	// Set the directory for temporary buffers.
	z.SetTmpDir(x.WorkerConfig.TmpDir)

	if x.WorkerConfig.EncryptionKey, err = enc.ReadKey(Alpha.Conf); err != nil {
		glog.Infof("unable to read key %v", err)
		return
	}

	setupCustomTokenizers()
	x.Init()
	x.Config.PortOffset = Alpha.Conf.GetInt("port_offset")
	x.Config.QueryEdgeLimit = cast.ToUint64(Alpha.Conf.GetString("query_edge_limit"))
	x.Config.NormalizeNodeLimit = cast.ToInt(Alpha.Conf.GetString("normalize_node_limit"))
	x.Config.MutationsNQuadLimit = cast.ToInt(Alpha.Conf.GetString("mutations_nquad_limit"))
	x.Config.PollInterval = Alpha.Conf.GetDuration("graphql_poll_interval")
	x.Config.GraphqlExtension = Alpha.Conf.GetBool("graphql_extensions")
	x.Config.GraphqlDebug = Alpha.Conf.GetBool("graphql_debug")
	x.Config.GraphqlLambdaUrl = Alpha.Conf.GetString("graphql_lambda_url")
	if x.Config.GraphqlLambdaUrl != "" {
		graphqlLambdaUrl, err := url.Parse(x.Config.GraphqlLambdaUrl)
		if err != nil {
			glog.Errorf("unable to parse graphql_lambda_url: %v", err)
			return
		}
		if !graphqlLambdaUrl.IsAbs() {
			glog.Errorf("expecting graphql_lambda_url to be an absolute URL, got: %s",
				graphqlLambdaUrl.String())
			return
		}
	}

	x.PrintVersion()
	glog.Infof("x.Config: %+v", x.Config)
	glog.Infof("x.WorkerConfig: %+v", x.WorkerConfig)
	glog.Infof("worker.Config: %+v", worker.Config)

	worker.InitServerState()

	// Audit is enterprise feature.
	x.Check(audit.InitAuditorIfNecessary(opts.Audit, worker.EnterpriseEnabled))

	if Alpha.Conf.GetBool("expose_trace") {
		// TODO: Remove this once we get rid of event logs.
		trace.AuthRequest = func(req *http.Request) (any, sensitive bool) {
			return true, true
		}
	}
	otrace.ApplyConfig(otrace.Config{
		DefaultSampler:             otrace.ProbabilitySampler(x.WorkerConfig.Tracing),
		MaxAnnotationEventsPerSpan: 256,
	})

	// Posting will initialize index which requires schema. Hence, initialize
	// schema before calling posting.Init().
	schema.Init(worker.State.Pstore)
	posting.Init(worker.State.Pstore, postingListCacheSize)
	defer posting.Cleanup()
	worker.Init(worker.State.Pstore)

	// setup shutdown os signal handler
	sdCh := make(chan os.Signal, 3)

	defer func() {
		signal.Stop(sdCh)
		close(sdCh)
	}()
	// sigint : Ctrl-C, sigterm : kill command.
	signal.Notify(sdCh, os.Interrupt, syscall.SIGINT, syscall.SIGTERM)
	go func() {
		var numShutDownSig int
		for range sdCh {
			closer := admin.ServerCloser
			select {
			case <-closer.HasBeenClosed():
			default:
				closer.Signal()
			}
			numShutDownSig++
			glog.Infoln("Caught Ctrl-C. Terminating now (this may take a few seconds)...")

			switch {
			case atomic.LoadUint32(&initDone) < 2:
				// Forcefully kill alpha if we haven't finish server initialization.
				glog.Infoln("Stopped before initialization completed")
				os.Exit(1)
			case numShutDownSig == 3:
				glog.Infoln("Signaled thrice. Aborting!")
				os.Exit(1)
			}
		}
	}()

	updaters := z.NewCloser(4)
	go func() {
		worker.StartRaftNodes(worker.State.WALstore, bindall)
		atomic.AddUint32(&initDone, 1)

		// initialization of the admin account can only be done after raft nodes are running
		// and health check passes
		edgraph.ResetAcl(updaters)
		edgraph.RefreshAcls(updaters)
		edgraph.ResetCors(updaters)
		// Update the accepted cors origins.
		for updaters.Ctx().Err() == nil {
			_, origins, err := edgraph.GetCorsOrigins(updaters.Ctx())
			if err != nil {
				glog.Errorf("Error while retrieving cors origins: %s", err.Error())
				time.Sleep(time.Second)
				continue
			}
			x.UpdateCorsOrigins(origins)
			return
		}
	}()
	// Listen for any new cors origin update.
	go listenForCorsUpdate(updaters)

	// Graphql subscribes to alpha to get schema updates. We need to close that before we
	// close alpha. This closer is for closing and waiting that subscription.
	adminCloser := z.NewCloser(1)

	setupServer(adminCloser)
	glog.Infoln("GRPC and HTTP stopped.")

	// This might not close until group is given the signal to close. So, only signal here,
	// wait for it after group is closed.
	updaters.Signal()

	worker.BlockingStop()
	glog.Infoln("worker stopped.")

	adminCloser.SignalAndWait()
	glog.Infoln("adminCloser closed.")

	audit.Close()

	worker.State.Dispose()
	x.RemoveCidFile()
	glog.Info("worker.State disposed.")

	updaters.Wait()
	glog.Infoln("updaters closed.")

	glog.Infoln("Server shutdown. Bye!")
}

// listenForCorsUpdate listen for any cors change and update the accepeted cors.
func listenForCorsUpdate(closer *z.Closer) {
	prefix := x.PredicatePrefix(x.GalaxyAttr("dgraph.cors"))
	worker.SubscribeForUpdates([][]byte{prefix}, x.IgnoreBytes, func(kvs *badgerpb.KVList) {

		kv := x.KvWithMaxVersion(kvs, [][]byte{prefix})
		glog.Infof("Updating cors from subscription.")
		// Unmarshal the incoming posting list.
		pl := &pb.PostingList{}
		err := pl.Unmarshal(kv.GetValue())
		if err != nil {
			glog.Errorf("Unable to unmarshal the posting list for cors update %s", err)
			return
		}
		// Skip if there is no posting. Our all upsert call contains atleast one
		// posting.
		if len(pl.Postings) == 0 {
			return
		}
		origins := make([]string, 0)
		for _, posting := range pl.Postings {
			val := strings.TrimSpace(string(posting.Value))
			if val == "_STAR_ALL" {
				// If the posting list contains __STAR_ALL then it's a delete call.
				// we usually do it before updating as part of upsert. So, let's
				// ignore this update.
				continue
			}
			origins = append(origins, val)
		}
		glog.Infof("Updating cors origins: %+v", origins)
		x.UpdateCorsOrigins(origins)
	}, 1, closer)
}<|MERGE_RESOLUTION|>--- conflicted
+++ resolved
@@ -30,6 +30,7 @@
 	"net/url"
 	"os"
 	"os/signal"
+	"strconv"
 	"strings"
 	"sync/atomic"
 	"syscall"
@@ -471,18 +472,12 @@
 	// Do not use := notation here because adminServer is a global variable.
 	mainServer, adminServer, gqlHealthStore = admin.NewServers(introspection,
 		globalEpoch, closer)
-<<<<<<< HEAD
-	http.HandleFunc("/graphql", func(w http.ResponseWriter, r *http.Request) {
-		r.Header.Set("resolver", r.Header.Get(x.NamespaceHeaderHTTP))
-		admin.LazyLoadSchema(x.ExtractNamespaceHTTP(r))
-=======
 	baseMux.HandleFunc("/graphql", func(w http.ResponseWriter, r *http.Request) {
 		ctx := x.AttachAccessJwt(context.Background(), r)
 		// Ignording error because the default value is zero anyways.
 		namespace, _ := x.ExtractJWTNamespace(ctx)
 		r.Header.Set("resolver", strconv.FormatUint(namespace, 10))
-		r.Header.Set("namespace", strconv.FormatUint(namespace, 10))
->>>>>>> 10fbc3ff
+		admin.LazyLoadSchema(namespace)
 		mainServer.HTTPHandler().ServeHTTP(w, r)
 	})
 
@@ -493,15 +488,11 @@
 			httpStatusCode = http.StatusServiceUnavailable
 		}
 		w.Header().Set("Content-Type", "application/json")
-<<<<<<< HEAD
-		e = globalEpoch[x.ExtractNamespaceHTTP(r)]
-=======
 		x.AddCorsHeaders(w)
 		w.WriteHeader(httpStatusCode)
 		ctx := x.AttachAccessJwt(context.Background(), r)
 		ns, _ := x.ExtractJWTNamespace(ctx)
 		e = globalEpoch[ns]
->>>>>>> 10fbc3ff
 		var counter uint64
 		if e != nil {
 			counter = atomic.LoadUint64(e)
@@ -511,9 +502,11 @@
 	})
 	baseMux.HandleFunc("/admin", func(w http.ResponseWriter, r *http.Request) {
 		r.Header.Set("resolver", "0")
+		ctx := x.AttachAccessJwt(context.Background(), r)
+		ns, _ := x.ExtractJWTNamespace(ctx)
 		// We don't need to load the schema for all the admin operations.
 		// Only a few like getUser, queryGroup require this. So, this can be optimized.
-		admin.LazyLoadSchema(x.ExtractNamespaceHTTP(r))
+		admin.LazyLoadSchema(ns)
 		allowedMethodsHandler(allowedMethods{
 			http.MethodGet:     true,
 			http.MethodPost:    true,
